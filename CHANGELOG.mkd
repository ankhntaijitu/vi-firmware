# OpenXC CAN Translator Changelog

## v3.0

<<<<<<< HEAD
* Combine odometer and fine_odometer_since restart into a single high-precision
  signal. TODO pull shared handlers into a submodule so we don't have to bump
  the version.
=======
* BREAKING CHANGE: Combine `odometer` and `fine_odometer_since` restart into a
  single high-precision signal, `odometer`. There is no more
  fine_odometer_since_restart signal.
* BREAKING CHANGE: `decodeCanMessage` in signals.h now is pass the `CanBus` the
  message was received on; signals.cpp files will need to be updated.
* PIC32: UART output at high baud rates (i.e. above 115200).
* PIC32: Detect if USB is actually attached to avoid wasting time - speeds up
  UART dramatically if micro-USB 5v line connected to Analog Input 0 instead of
  5v port on chipKIT Network Shield.
* Slow down emulator to better match a real vehicle's throughput.
* For mappings with "ignore" flag, code generator for signals.cpp will set
  signals handlers to `ignoreHandler` instead of skipping entirely.
* CAN messages with identical IDs can now exist on both CAN1 and CAN2.
>>>>>>> cc98cc48

## v2.1.3

* Remove custom protocol for "binary" transfers - use "passthrough" JSON style.
* Fix a NULL pointer dereference in the button handler that caused hard crashes
  when CAN2 was connected.
* Calculate correct value for rolling fuel consumed value, it incremented too
  fast previously in some vehicles.

## v2.1.2

* Use bootstrap script when flashing binary firmware.
* Refactor some custom message handlers
* Avoid using cJSON in API for test suite

## v2.1.1

* Add bootstrap script to help new developers set up the build environment.
* Add support for building from source in Windows (with Cygwin)
* Support scripts in root directory are not moved to `script` subdirectory
* JSON mapping format now expects message ID in hex (e.g. "0x80") instead of
  decimal.

## v2.1

* Add Ethernet support on the chipKIT (thanks Ewgenij!)

## v2.0

* Further refactoring to support an additional platform, the ARM Cortex M3
  (specifically the LPC1768/69), with the same code base.
* Fix CAN bus freeze up issue and remove workaround.
* Re-organize build process to improve performance when compiling.
* Remove reader.py testing script, which was extracted into the openxc-python
  library.

## v1.3

* Major refactoring of library internals for better portability.
* Support sending OpenXC messages over UART in addition to USB.
* Add experimental CAN message writing support.

## v1.2

* Add a unit test suite, compiled and run on the development computer.
* Many, many bug fixes.
* Workaround a CAN bus freeze up on the chipKIT by detecting the freeze and
  restarting the CAN connection.

## v1.1

* Add custom handler infrastructure for messages and signals
* Refactor CAN internals

## v0.9
* Pre-release version for testing, supports chipKIT<|MERGE_RESOLUTION|>--- conflicted
+++ resolved
@@ -2,11 +2,6 @@
 
 ## v3.0
 
-<<<<<<< HEAD
-* Combine odometer and fine_odometer_since restart into a single high-precision
-  signal. TODO pull shared handlers into a submodule so we don't have to bump
-  the version.
-=======
 * BREAKING CHANGE: Combine `odometer` and `fine_odometer_since` restart into a
   single high-precision signal, `odometer`. There is no more
   fine_odometer_since_restart signal.
@@ -20,7 +15,6 @@
 * For mappings with "ignore" flag, code generator for signals.cpp will set
   signals handlers to `ignoreHandler` instead of skipping entirely.
 * CAN messages with identical IDs can now exist on both CAN1 and CAN2.
->>>>>>> cc98cc48
 
 ## v2.1.3
 
