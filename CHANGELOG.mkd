# OpenXC CAN Translator Changelog

## v4.0-dev

<<<<<<< HEAD
* BREAKING CHANGE: Add initializeSignals() function to signals.h, must be
=======
* BREAKING CHANGE: Add initialize() function to signals.h, must be
>>>>>>> 028eb4ad
  implemented by vehicle platforms. generate_signals.py supports calling
  multiple initialization functions inside this method.
* BREAKING CHANGE (for hardware): chipKIT uses same baud as LPC17xx for UART,
  RN-42 modules will need to be updated.
* BREAKING CHANGE: Moved .h files into subdirectories to minimize the number of
  files at the top level.
* BREAKING CHANGE: Moved almost all functions and data structures inside C++
  namespaces - all code is now compiled with g++.
* BREAKING CHANGE: Renamed many functions to avoid duplicating new namespace
  name in function
* BREAKING CHANGE: Remove UART compile-time flag in favor of setting UART status
  via an external pin. This allows you to dynamically control sending over UART
  when a Bluetooth module actually is attached and has a connected host.
<<<<<<< HEAD
=======
* BREAKING CHANGE: Major refactor of the JSON "mapping" code generation system.
>>>>>>> 028eb4ad
* PIC32-based VI will now go into low power mode if no CAN activity is detected
  for 30 seconds, and will wake up when CAN activity resumes. There is a ~5
  second timeout in the chipKIT bootloader that will cause the first 5 seconds
  of CAN traffic after a wakeup to be missed.
* Added support for FleetCarma data logger (a PIC32 device).

## v3.2.1

* Increase reliability of UART on LPC17xx.
* Decrease data rate of emulator to more closely match a real vehicle (this
  fixes issues with Bluetooth dropouts when using the emulator firmware).
* Ensure consistent CAN message ordering when using the code generation tools.

## v3.2

* Support building to run under a USB bootloader on the LPC17xx.
* Bug fix: custom value handlers are now called every time a signal is received,
  regardless of the value of `send_same` and `send_frequency`.

## v3.1

* Minor improvements to bootstrap scripts for greater compatibility.
* Add LED indicator module and some feedback when I/O interfaces are active.
  * (PIC32) Flash user LED on chipKIT when CAN is active.
  * (LPC17xx) Control 2 RGB LEDs based on CAN activity and I/O interface
    activity.
* Add microcontroller power control to enable sleeping when CAN is active.
  * (LPC17xx) Put the micro into low power mode when CAN is quiet, wake with CAN
    activity. Turn off Bluetooth module on Ford prototype board, 12v power
    passthrough and all other peripherals.
* Monitor VBUS of micro-USB port to improve performance when USB is disconnected
  * (PIC32) If micro-USB VBUS is patched into analog input 0 on the chipKIT,
    read true USB status from that pin.
  * (LPC17xx) Read VBUS status from LPC17xx VBUS input.
* Pull C queue implementation out to an independent library,
  [emqueue](https://github.com/openxc/emqueue).

## v3.0

* BREAKING CHANGE: Combine `odometer` and `fine_odometer_since` restart into a
  single high-precision signal, `odometer`. There is no more
  fine_odometer_since_restart signal.
* BREAKING CHANGE: `decodeCanMessage` in signals.h now is pass the `CanBus` the
  message was received on; signals.cpp files will need to be updated.
* PIC32: UART output at high baud rates (i.e. above 115200).
* PIC32: Detect if USB is actually attached to avoid wasting time - speeds up
  UART dramatically if micro-USB 5v line connected to Analog Input 0 instead of
  5v port on chipKIT Network Shield.
* Slow down emulator to better match a real vehicle's throughput.
* For mappings with "ignore" flag, code generator for signals.cpp will set
  signals handlers to `ignoreHandler` instead of skipping entirely.
* CAN messages with identical IDs can now exist on both CAN1 and CAN2.

## v2.1.3

* Remove custom protocol for "binary" transfers - use "passthrough" JSON style.
* Fix a NULL pointer dereference in the button handler that caused hard crashes
  when CAN2 was connected.
* Calculate correct value for rolling fuel consumed value, it incremented too
  fast previously in some vehicles.

## v2.1.2

* Use bootstrap script when flashing binary firmware.
* Refactor some custom message handlers
* Avoid using cJSON in API for test suite

## v2.1.1

* Add bootstrap script to help new developers set up the build environment.
* Add support for building from source in Windows (with Cygwin)
* Support scripts in root directory are not moved to `script` subdirectory
* JSON mapping format now expects message ID in hex (e.g. "0x80") instead of
  decimal.

## v2.1

* Add Ethernet support on the chipKIT (thanks Ewgenij!)

## v2.0

* Further refactoring to support an additional platform, the ARM Cortex M3
  (specifically the LPC1768/69), with the same code base.
* Fix CAN bus freeze up issue and remove workaround.
* Re-organize build process to improve performance when compiling.
* Remove reader.py testing script, which was extracted into the openxc-python
  library.

## v1.3

* Major refactoring of library internals for better portability.
* Support sending OpenXC messages over UART in addition to USB.
* Add experimental CAN message writing support.

## v1.2

* Add a unit test suite, compiled and run on the development computer.
* Many, many bug fixes.
* Workaround a CAN bus freeze up on the chipKIT by detecting the freeze and
  restarting the CAN connection.

## v1.1

* Add custom handler infrastructure for messages and signals
* Refactor CAN internals

## v0.9
* Pre-release version for testing, supports chipKIT<|MERGE_RESOLUTION|>--- conflicted
+++ resolved
@@ -2,11 +2,7 @@
 
 ## v4.0-dev
 
-<<<<<<< HEAD
-* BREAKING CHANGE: Add initializeSignals() function to signals.h, must be
-=======
 * BREAKING CHANGE: Add initialize() function to signals.h, must be
->>>>>>> 028eb4ad
   implemented by vehicle platforms. generate_signals.py supports calling
   multiple initialization functions inside this method.
 * BREAKING CHANGE (for hardware): chipKIT uses same baud as LPC17xx for UART,
@@ -20,10 +16,7 @@
 * BREAKING CHANGE: Remove UART compile-time flag in favor of setting UART status
   via an external pin. This allows you to dynamically control sending over UART
   when a Bluetooth module actually is attached and has a connected host.
-<<<<<<< HEAD
-=======
 * BREAKING CHANGE: Major refactor of the JSON "mapping" code generation system.
->>>>>>> 028eb4ad
 * PIC32-based VI will now go into low power mode if no CAN activity is detected
   for 30 seconds, and will wake up when CAN activity resumes. There is a ~5
   second timeout in the chipKIT bootloader that will cause the first 5 seconds
