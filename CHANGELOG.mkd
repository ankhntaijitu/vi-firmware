# OpenXC CAN Translator Changelog

## v4.0-dev

<<<<<<< HEAD
* BREAKING CHANGE: Add initializeSignals() function to signals.h, must be
  implemented by vehicle platforms. generate_signals.py supports calling
  multiple initialization functions inside this method.
* BREAKING CHANGE (for hardware): chipKIT uses same baud as LPC17xx for UART,
  RN-42 modules will need to be updated.
* BREAKING CHANGE: Moved .h files into subdirectories to minimize the number of
  files at the top level.
* BREAKING CHANGE: Moved almost all functions and data structures inside C++
  namespaces - all code is now compiled with g++.
=======
* BREAKING CHANGE: Remove UART compile-time flag in favor of setting UART status
  via an external pin. This allows you to dynamically control sending over UART
  when a Bluetooth module actually is attached and has a connected host.
>>>>>>> 2abf3f2b

## v3.2

* Support building to run under a USB bootloader on the LPC17xx.
* Bug fix: custom value handlers are now called every time a signal is received,
  regardless of the value of `send_same` and `send_frequency`.

## v3.1

* Minor improvements to bootstrap scripts for greater compatibility.
* Add LED indicator module and some feedback when I/O interfaces are active.
  * (PIC32) Flash user LED on chipKIT when CAN is active.
  * (LPC17xx) Control 2 RGB LEDs based on CAN activity and I/O interface
    activity.
* Add microcontroller power control to enable sleeping when CAN is active.
  * (LPC17xx) Put the micro into low power mode when CAN is quiet, wake with CAN
    activity. Turn off Bluetooth module on Ford prototype board, 12v power
    passthrough and all other peripherals.
* Monitor VBUS of micro-USB port to improve performance when USB is disconnected
  * (PIC32) If micro-USB VBUS is patched into analog input 0 on the chipKIT,
    read true USB status from that pin.
  * (LPC17xx) Read VBUS status from LPC17xx VBUS input.
* Pull C queue implementation out to an independent library,
  [emqueue](https://github.com/openxc/emqueue).

## v3.0

* BREAKING CHANGE: Combine `odometer` and `fine_odometer_since` restart into a
  single high-precision signal, `odometer`. There is no more
  fine_odometer_since_restart signal.
* BREAKING CHANGE: `decodeCanMessage` in signals.h now is pass the `CanBus` the
  message was received on; signals.cpp files will need to be updated.
* PIC32: UART output at high baud rates (i.e. above 115200).
* PIC32: Detect if USB is actually attached to avoid wasting time - speeds up
  UART dramatically if micro-USB 5v line connected to Analog Input 0 instead of
  5v port on chipKIT Network Shield.
* Slow down emulator to better match a real vehicle's throughput.
* For mappings with "ignore" flag, code generator for signals.cpp will set
  signals handlers to `ignoreHandler` instead of skipping entirely.
* CAN messages with identical IDs can now exist on both CAN1 and CAN2.

## v2.1.3

* Remove custom protocol for "binary" transfers - use "passthrough" JSON style.
* Fix a NULL pointer dereference in the button handler that caused hard crashes
  when CAN2 was connected.
* Calculate correct value for rolling fuel consumed value, it incremented too
  fast previously in some vehicles.

## v2.1.2

* Use bootstrap script when flashing binary firmware.
* Refactor some custom message handlers
* Avoid using cJSON in API for test suite

## v2.1.1

* Add bootstrap script to help new developers set up the build environment.
* Add support for building from source in Windows (with Cygwin)
* Support scripts in root directory are not moved to `script` subdirectory
* JSON mapping format now expects message ID in hex (e.g. "0x80") instead of
  decimal.

## v2.1

* Add Ethernet support on the chipKIT (thanks Ewgenij!)

## v2.0

* Further refactoring to support an additional platform, the ARM Cortex M3
  (specifically the LPC1768/69), with the same code base.
* Fix CAN bus freeze up issue and remove workaround.
* Re-organize build process to improve performance when compiling.
* Remove reader.py testing script, which was extracted into the openxc-python
  library.

## v1.3

* Major refactoring of library internals for better portability.
* Support sending OpenXC messages over UART in addition to USB.
* Add experimental CAN message writing support.

## v1.2

* Add a unit test suite, compiled and run on the development computer.
* Many, many bug fixes.
* Workaround a CAN bus freeze up on the chipKIT by detecting the freeze and
  restarting the CAN connection.

## v1.1

* Add custom handler infrastructure for messages and signals
* Refactor CAN internals

## v0.9
* Pre-release version for testing, supports chipKIT<|MERGE_RESOLUTION|>--- conflicted
+++ resolved
@@ -2,7 +2,6 @@
 
 ## v4.0-dev
 
-<<<<<<< HEAD
 * BREAKING CHANGE: Add initializeSignals() function to signals.h, must be
   implemented by vehicle platforms. generate_signals.py supports calling
   multiple initialization functions inside this method.
@@ -12,11 +11,9 @@
   files at the top level.
 * BREAKING CHANGE: Moved almost all functions and data structures inside C++
   namespaces - all code is now compiled with g++.
-=======
 * BREAKING CHANGE: Remove UART compile-time flag in favor of setting UART status
   via an external pin. This allows you to dynamically control sending over UART
   when a Bluetooth module actually is attached and has a connected host.
->>>>>>> 2abf3f2b
 
 ## v3.2
 
