# OpenXC Vehicle Interface Firmware Changelog

## v7.2.1-dev

* BREAKING: Removed fine_odometer_since_restart from emulator.
* Feature: Added sending evented messages from emulator.
	Evented messages will come at a slower rate then other messages to simulate real world frequency
<<<<<<< HEAD
* Fix: When building emualtor, obd2, or translated_obd2 firmware, those designations will now be
    indicated in the version number instead of the type number in signals.cpp.
=======
* Feature: Add support for multi-frame diagnostic responses (currently just for
  receiving, not sending)
* Feature: VIs running emulator firmware will now respond to basic diagnostic requests from enabler
  and the command line. The response will mimic the request's bus, message ID, mode, and PID (if sent).
  The response will also include a randomly generated value between 0 and 100.
  Recurring diagnostic messages when running emulator firmware are currently not supported.
>>>>>>> e05bf85b

## v7.2.0

* BREAKING: This version requires updates to bootstrap. 'vagrant up --provision' must be run after 'git pull'.
* Feature: Support for C5 BLE
* Feature: Support for SD cards & RTC (real-time-clock) for C5 devices
* Feature: TEST_MODE_ONLY compile option for hardware tests on C5
* Feature: Support for MessagePack in addition to JSON & ProtoBuf

## v7.1.1

* Fix: Update nanpb repo location to Git.
* Fix: Keep same setuptools version.
* Fix: Update ChipKIT digitlent URL (requires disable SSL cert checks).
* Fix: Minor doc updates.

## v7.1.0

* Feature: Add support for new CrossChasm C5 Cellular platform.
    Includes new http-parser submodule.
    Requires new v0.5+ of openxc-message-format
* BREAKING: Update platform variable names from CROSSCHASM_C5 to
    CROSSCHASM_C5_BT or CROSSCHASM_C5_CELLULAR (fab c5bt or c5cell)
* Improvement: Improved automatic release process.

## v7.0.1

* Fix: Delay at startup to allow timers to stabilize, to avoid shutting down too
    soon when using OBD2_IGNITION_CHECK power mode with DEBUG=0;

## v7.0.0

* BREAKING: Update to latest OpenXC message format, including updated binary
    spec.
* BREAKING: Deprecate USB control commands for version and device ID - use
    generic control command type instead, with the same payload format as if
    sent via UART/BT.
* BREAKING: Refactor tire and door handlers for use as signal decoders.
* BREAKING: Changed `DEFAULT_UART_LOGGING_STATUS` build config to
  `DEFAULT_LOGGING_OUTPUT` to be able to use UART, USB, or both for logging.
* Feature: Support setting explicit CAN frame format when writing messages
    (#230).
* Feature: Support control command to enable/disable passthrough of CAN messages
    on each CAN controller.
* Feature: Support control command to dynamically change the status of the CAN
    acceptance filter (#301).
* Feature: Support control command to dynamically change the payload format
    (#302). Note that binary commands sent to the VI are not yet supported,
    there are still bugs.
* Feature: Support new `action` field of diagnostic requests from OpenXC message
    format.
* Feature: Add a loopback property to CAN buses to support self-testing.
* Improvement: Return a command response with a status for all diagnostic
    request commands.
* Improvement: Update required GNU for ARM version to -4_8-2014q2-20140609
    (#261).
* Improvement: Update required MPIDE version to 20140821 with associated updates
    to Arduino-Makefile
* Improvement: Update to latest version of chipKIT peripheral libraries.
* Improvement: Update required nanopb version to v0.3.1 (#269).
* Improvement: Compile test with LLVM's Clang, which provides much better
    warnings. Fix a lot of minor but important things that it found.
* Improvement: Use new self-receive capabilities in VI for a functional test
    suite that runs on actual hardware. See `fab functionaltest`.
* Fix: Don't let defined CAN messages interfere with normal operation when the
    CAN AF is disabled (#260).
* Fix: Pass a valid Pipeline object to signal handler (#263).
* Fix: Fix double de-reference that caused the VI to crash when receiving
    commands while using the binary payload format.
* Fix: Match diagnostic request command name to the OpenXC message format.
* Fix: Improve build process to make sure stray signals definitions are not
    unintentionally included (#249).
* Fix: Work around lack of symlinks in Windows when setting up development
    environment (#259).
* Fix: Calculate correct payload size when receiving data via USB endpoint 0 on
    PIC32.
* Fix: Respect configuration of raw write permissions for I/O interfaces (#274).
* Fix: Use blocking UART writes on LPC17xx to work around a race condition
    (#306)

## v6.0.3

* Fixed a regression with the ignoreDecoder, where signals were never marked as
  'received' (#254).

## v6.0.2

* BREAKING CHANGE: The PLATFORM environment variable must now be explicitly set
  when running any of the `make` goals.
* BREAKING CHANGE: Move all platform-specific CAN code from generated
  signals.cpp to vi-firmware internals (requires an update to openxc-python).
* Include a config for Vagrant to build a VI firmware development environment.
* Deprecate support for compiling in Cygwin - now recommending Vagrant as it
  will be much more manageable to support.
* Explicitly set all Makefile options when building binary releases.
* Add compile shortcuts with Fabric and recommend that for most simple builds.

## v6.0.1

* Fixed a regression in CAN AF configuration on PIC32 platforms
  ([#237](https://github.com/openxc/vi-firmware/issues/237))
* Updated all shared handlers to use new V6.0 API, fixing the example
  configurations in the process.
* Fix a regression where signal handlers were not being called if frequency was
  not unlimited.

## v6.0

* BREAKING CHANGE: Significantly refactored the `canread` and `canwrite` APIs to
  making custom handlers much easier to implement.
* BREAKING CHANGE: Refactor time.h and FrequencyClock API for clarity and
  usefulness.
* BREAKING CHANGE: Use uint8_t[] for CAN message payloads everywhere instead of
  uint64_t to remove confusion about byte order.
* BREAKING CHANGE: Using CanMessage struct in favor if loose id + data.
* BREAKING CHANGE: Removed "reset" control command.
* BREAKING CHANGE: Add "Pipeline" argument to custom signal read handler
  function prototype, to allow triggering arbitrary new output messages without
  decoding a signal by hand.
* BREAKING CHANGE: Changed USB endpoint numbers to allow for optimal performance
  and a new logging channel.
* BREAKING CHANGE: JSON delimiter for output data changed to '\0' from '\r\n' to
  match the required delimiter for input data. This requires updates to client
  libraries.
* BREAKING CHANGE: Changed the default platform when compiling from CHIPKIT to
  FORDBOARD.
* BREAKING CHANGE: Standardized most Makefile flags to get ready for dynamic
  configuration. Check your environment variables against the new compilation
  docs!
* Merge "canemulator" build into the mainline branch, controlled with the
  DEFAULT_EMULATED_DATA_STATUS compile-time flag.
* Added support for request/response style diagnostic messages, and a special
  build to automatically query for and set up recurring requests for supported
  OBD-II PIDs.
* Fix handling of 32-bit bitfields.
* Add support for extended CAN IDs (29-bit).
* Support configuration of CAN messages acceptance filters on the fly, rather
  than only at startup. This changed an API, but an internal one, so it is not a
  breaking change.
* Add new control command to retrive a unique device ID (only works if Bluetooth
  module is installed right now).
* Support control commands via UART in additional to USB.
* Moved debug logging to a secondary USB endpoint by default - re-enable UART
  with UART_LOGGING flag.
* Update MPIDE dependency to 2013-08* version. Re-run script/bootstrap.sh to get
  the latest version.
* Refactored bootstrap scripts to target specific build environments, so not
  everyone needs every dependency.
* Use new version of Arduino-Makefile which depends on Python and the PySerial
  module.
* Switch RN-42 Bluetooth modules into pairing mode if they supported so client
  devices don't need to poll for a connection.
* Add a power management mode that tries to infer if vehicle is running based on
  OBD-II engine RPM and vehicle speed.
* Remove need for external wire indicatin if UART is to be enabled on PIC32
  after discovering a non-blocking USB status check API call .

## v5.1.3

* On VIs with an RN-42, disable configuration via Bluetooth to make the
  connection more stable on Samsung Android devices.

## v5.1.2

* Add BINARY_OUTPUT flag
* Add compile-time flags to control if raw CAN writes are allowed from various
  interfaces
* Refactored documentation.

## v5.1.1

* Fix hex flashing script in Ubuntu
* Add a Windows .bat file for flashing a with avrdude

## v5.1

* Add BENCHTEST flag to permit sending CAN ACKs when in small CAN network.
* Add an optional binary output format (experimental)

## v5.0

* Rename project from "CAN Translator Firmware" to "Vehicle Interface Firmware"
* BREAKING CHANGE: Remove the sendFrequency flag for a CanSignal and replace it
  with a FrequencyClock attribute that controls the maximum number of times per
  second a signal will be sent.
* BREAKING CHANGE: Add frequency control to CAN messages to allow rate limiting.
* BREAKING CHANGE: Decrease memory footprint by change some data types to const,
  splitting up CanMessage into 2 variants and optimizing all queue sizes.
* An optional forceSendChanged attributed is added to CanSignal - if this is
  true, a changed value will be sent regardless of the maximum frequency.
* Add CAN and output interface statistics logging (behind the `__LOG_STATS__`
  compile-time flag.
* Fix receiving data over USB from some devices, e.g. Android.
* Fix processing CAN messages with many CAN signals (15+) by flushing the
  pipeline mid-translation.
* Add emhashmap as a dependency (script/bootstrap.sh will take care of it)
* Add frequency control for CAN messages that aren't pre-defined in the
  signals.h implementation

## v4.1

* Automatically configure name and baud rate of an attached RN-4x Bluetooth
  module (this adds a few seconds of delay on bootup if nothing is attached)
* Cygwin: fix some building and flashing issues with the latest version of
  Cygwin and all associated packages.

## v4.0.1

* Rename FleetCarma to CrossChasm C5 (to reflect true product name)
* Fix build and issues with PIC32 USB interface, including C5

## v4.0

* BREAKING CHANGE: Add initialize() function to signals.h, must be
  implemented by vehicle platforms. generate_signals.py supports calling
  multiple initialization functions inside this method.
* BREAKING CHANGE (for hardware): chipKIT uses same baud as LPC17xx for UART,
  RN-42 modules will need to be updated.
* BREAKING CHANGE: Moved .h files into subdirectories to minimize the number of
  files at the top level.
* BREAKING CHANGE: Moved almost all functions and data structures inside C++
  namespaces - all code is now compiled with g++.
* BREAKING CHANGE: Renamed many functions to avoid duplicating new namespace
  name in function
* BREAKING CHANGE: Remove UART compile-time flag in favor of setting UART status
  via an external pin. This allows you to dynamically control sending over UART
  when a Bluetooth module actually is attached and has a connected host.
* BREAKING CHANGE: Major refactor of the JSON "mapping" code generation system.
* PIC32-based VI will now go into low power mode if no CAN activity is detected
  for 30 seconds, and will wake up when CAN activity resumes. There is a ~5
  second timeout in the chipKIT bootloader that will cause the first 5 seconds
  of CAN traffic after a wakeup to be missed.
* Added support for FleetCarma data logger (a PIC32 device).

## v3.2.1

* Increase reliability of UART on LPC17xx.
* Decrease data rate of emulator to more closely match a real vehicle (this
  fixes issues with Bluetooth dropouts when using the emulator firmware).
* Ensure consistent CAN message ordering when using the code generation tools.

## v3.2

* Support building to run under a USB bootloader on the LPC17xx.
* Bug fix: custom value handlers are now called every time a signal is received,
  regardless of the value of `send_same` and `send_frequency`.

## v3.1

* Minor improvements to bootstrap scripts for greater compatibility.
* Add LED indicator module and some feedback when I/O interfaces are active.
  * (PIC32) Flash user LED on chipKIT when CAN is active.
  * (LPC17xx) Control 2 RGB LEDs based on CAN activity and I/O interface
    activity.
* Add microcontroller power control to enable sleeping when CAN is active.
  * (LPC17xx) Put the micro into low power mode when CAN is quiet, wake with CAN
    activity. Turn off Bluetooth module on Ford prototype board, 12v power
    passthrough and all other peripherals.
* Monitor VBUS of micro-USB port to improve performance when USB is disconnected
  * (PIC32) If micro-USB VBUS is patched into analog input 0 on the chipKIT,
    read true USB status from that pin.
  * (LPC17xx) Read VBUS status from LPC17xx VBUS input.
* Pull C queue implementation out to an independent library,
  [emqueue](https://github.com/openxc/emqueue).

## v3.0

* BREAKING CHANGE: Combine `odometer` and `fine_odometer_since` restart into a
  single high-precision signal, `odometer`. There is no more
  fine_odometer_since_restart signal.
* BREAKING CHANGE: `decodeCanMessage` in signals.h now is pass the `CanBus` the
  message was received on; signals.cpp files will need to be updated.
* PIC32: UART output at high baud rates (i.e. above 115200).
* PIC32: Detect if USB is actually attached to avoid wasting time - speeds up
  UART dramatically if micro-USB 5v line connected to Analog Input 0 instead of
  5v port on chipKIT Network Shield.
* Slow down emulator to better match a real vehicle's throughput.
* For mappings with "ignore" flag, code generator for signals.cpp will set
  signals handlers to `ignoreHandler` instead of skipping entirely.
* CAN messages with identical IDs can now exist on both CAN1 and CAN2.

## v2.1.3

* Remove custom protocol for "binary" transfers - use "passthrough" JSON style.
* Fix a NULL pointer dereference in the button handler that caused hard crashes
  when CAN2 was connected.
* Calculate correct value for rolling fuel consumed value, it incremented too
  fast previously in some vehicles.

## v2.1.2

* Use bootstrap script when flashing binary firmware.
* Refactor some custom message handlers
* Avoid using cJSON in API for test suite

## v2.1.1

* Add bootstrap script to help new developers set up the build environment.
* Add support for building from source in Windows (with Cygwin)
* Support scripts in root directory are not moved to `script` subdirectory
* JSON mapping format now expects message ID in hex (e.g. "0x80") instead of
  decimal.

## v2.1

* Add Ethernet support on the chipKIT (thanks Ewgenij!)

## v2.0

* Further refactoring to support an additional platform, the ARM Cortex M3
  (specifically the LPC1768/69), with the same code base.
* Fix CAN bus freeze up issue and remove workaround.
* Re-organize build process to improve performance when compiling.
* Remove reader.py testing script, which was extracted into the openxc-python
  library.

## v1.3

* Major refactoring of library internals for better portability.
* Support sending OpenXC messages over UART in addition to USB.
* Add experimental CAN message writing support.

## v1.2

* Add a unit test suite, compiled and run on the development computer.
* Many, many bug fixes.
* Workaround a CAN bus freeze up on the chipKIT by detecting the freeze and
  restarting the CAN connection.

## v1.1

* Add custom handler infrastructure for messages and signals
* Refactor CAN internals

## v0.9
* Pre-release version for testing, supports chipKIT<|MERGE_RESOLUTION|>--- conflicted
+++ resolved
@@ -4,18 +4,15 @@
 
 * BREAKING: Removed fine_odometer_since_restart from emulator.
 * Feature: Added sending evented messages from emulator.
-	Evented messages will come at a slower rate then other messages to simulate real world frequency
-<<<<<<< HEAD
+  Evented messages will come at a slower rate then other messages to simulate real world frequency
 * Fix: When building emualtor, obd2, or translated_obd2 firmware, those designations will now be
-    indicated in the version number instead of the type number in signals.cpp.
-=======
+  indicated in the version number instead of the type number in signals.cpp.
 * Feature: Add support for multi-frame diagnostic responses (currently just for
   receiving, not sending)
 * Feature: VIs running emulator firmware will now respond to basic diagnostic requests from enabler
   and the command line. The response will mimic the request's bus, message ID, mode, and PID (if sent).
   The response will also include a randomly generated value between 0 and 100.
   Recurring diagnostic messages when running emulator firmware are currently not supported.
->>>>>>> e05bf85b
 
 ## v7.2.0
 
