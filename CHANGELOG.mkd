# OpenXC CAN Translator Changelog

<<<<<<< HEAD
## v2.2-dev

* Combine odometer and fine_odometer_since restart into a single high-precision
  signal. TODO pull shared handlers into a submodule so we don't have to bump
  the version.
=======
## v2.1.3

* Remove custom protocol for "binary" transfers - use "passthrough" JSON style.
* Fix a NULL pointer dereference in the button handler that caused hard crashes
  when CAN2 was connected.
* Calculate correct value for rolling fuel consumed value, it incremented too
  fast previously in some vehicles.
>>>>>>> 01a22443

## v2.1.2

* Use bootstrap script when flashing binary firmware.
* Refactor some custom message handlers
* Avoid using cJSON in API for test suite

## v2.1.1

* Add bootstrap script to help new developers set up the build environment.
* Add support for building from source in Windows (with Cygwin)
* Support scripts in root directory are not moved to `script` subdirectory
* JSON mapping format now expects message ID in hex (e.g. "0x80") instead of
  decimal.

## v2.1

* Add Ethernet support on the chipKIT (thanks Ewgenij!)

## v2.0

* Further refactoring to support an additional platform, the ARM Cortex M3
  (specifically the LPC1768/69), with the same code base.
* Fix CAN bus freeze up issue and remove workaround.
* Re-organize build process to improve performance when compiling.
* Remove reader.py testing script, which was extracted into the openxc-python
  library.

## v1.3

* Major refactoring of library internals for better portability.
* Support sending OpenXC messages over UART in addition to USB.
* Add experimental CAN message writing support.

## v1.2

* Add a unit test suite, compiled and run on the development computer.
* Many, many bug fixes.
* Workaround a CAN bus freeze up on the chipKIT by detecting the freeze and
  restarting the CAN connection.

## v1.1

* Add custom handler infrastructure for messages and signals
* Refactor CAN internals

## v0.9
* Pre-release version for testing, supports chipKIT<|MERGE_RESOLUTION|>--- conflicted
+++ resolved
@@ -1,12 +1,11 @@
 # OpenXC CAN Translator Changelog
 
-<<<<<<< HEAD
 ## v2.2-dev
 
 * Combine odometer and fine_odometer_since restart into a single high-precision
   signal. TODO pull shared handlers into a submodule so we don't have to bump
   the version.
-=======
+
 ## v2.1.3
 
 * Remove custom protocol for "binary" transfers - use "passthrough" JSON style.
@@ -14,7 +13,6 @@
   when CAN2 was connected.
 * Calculate correct value for rolling fuel consumed value, it incremented too
   fast previously in some vehicles.
->>>>>>> 01a22443
 
 ## v2.1.2
 
