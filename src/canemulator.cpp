--- conflicted
+++ resolved
@@ -95,11 +95,7 @@
 
         int stateSignalIndex = rand() % STATE_SIGNAL_COUNT;
         sendStringMessage(STATE_SIGNALS[stateSignalIndex],
-<<<<<<< HEAD
-                SIGNAL_STATES[stateSignalIndex][rand() % 3], &pipeline);
-=======
                 EMULATED_SIGNAL_STATES[stateSignalIndex][rand() % 3], &pipeline);
->>>>>>> 028eb4ad
 
         int eventSignalIndex = rand() % EVENT_SIGNAL_COUNT;
         Event randomEvent = EVENT_SIGNAL_STATES[eventSignalIndex][rand() % 3];
@@ -113,10 +109,6 @@
 
 void reset() { }
 
-<<<<<<< HEAD
-const char* openxc::signals::getMessageSet() {
-    return "emulator";
-=======
 const int MESSAGE_SET_COUNT = 1;
 CanMessageSet MESSAGE_SETS[MESSAGE_SET_COUNT] = {
     { 0, "emulator", 0, 0, 0 }
@@ -124,7 +116,6 @@
 
 CanMessageSet* openxc::signals::getActiveMessageSet() {
     return &MESSAGE_SETS[0];
->>>>>>> 028eb4ad
 }
 
 #endif // CAN_EMULATOR