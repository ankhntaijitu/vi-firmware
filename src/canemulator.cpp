#ifdef CAN_EMULATOR

#include "interface/usb.h"
#include "can/canread.h"
#include "interface/uart.h"
#include "interface/network.h"
#include "util/log.h"
#include "util/timer.h"
#include "signals.h"
#include <stdlib.h>

#define NUMERICAL_SIGNAL_COUNT 11
#define BOOLEAN_SIGNAL_COUNT 5
#define STATE_SIGNAL_COUNT 2
#define EVENT_SIGNAL_COUNT 1
#define EMULATOR_SEND_FREQUENCY 200

namespace uart = openxc::interface::uart;

using openxc::can::read::sendNumericalMessage;
using openxc::can::read::sendBooleanMessage;
using openxc::can::read::sendStringMessage;
using openxc::can::read::sendEventedBooleanMessage;

int emulatorRateLimiter = 0;

extern Pipeline pipeline;

const char* NUMERICAL_SIGNALS[NUMERICAL_SIGNAL_COUNT] = {
    "steering_wheel_angle",
    "torque_at_transmission",
    "engine_speed",
    "vehicle_speed",
    "accelerator_pedal_position",
    "odometer",
    "fine_odometer_since_restart",
    "latitude",
    "longitude",
    "fuel_level",
    "fuel_consumed_since_restart",
};

const char* BOOLEAN_SIGNALS[BOOLEAN_SIGNAL_COUNT] = {
    "parking_brake_status",
    "brake_pedal_status",
    "headlamp_status",
    "high_beam_status",
    "windshield_wiper_status",
};

const char* STATE_SIGNALS[STATE_SIGNAL_COUNT] = {
    "transmission_gear_position",
    "ignition_status",
};

const char* SIGNAL_STATES[STATE_SIGNAL_COUNT][3] = {
    { "neutral", "first", "second" },
    { "off", "run", "accessory" },
};

const char* EVENT_SIGNALS[EVENT_SIGNAL_COUNT] = {
    "door_status",
};

struct Event {
    const char* value;
    bool event;
};

Event EVENT_SIGNAL_STATES[EVENT_SIGNAL_COUNT][3] = {
    { {"driver", false}, {"passenger", true}, {"rear_right", true}},
};

void setup() {
    srand(42);
}

bool usbWriteStub(uint8_t* buffer) {
    debug("Ignoring write request -- running an emulator");
    return true;
}

void loop() {
    ++emulatorRateLimiter;
    if(emulatorRateLimiter >= EMULATOR_SEND_FREQUENCY / 2) {
        sendNumericalMessage(
                NUMERICAL_SIGNALS[rand() % NUMERICAL_SIGNAL_COUNT],
                rand() % 50 + rand() % 100 * .1, &pipeline);
        sendBooleanMessage(BOOLEAN_SIGNALS[rand() % BOOLEAN_SIGNAL_COUNT],
                rand() % 2 == 1 ? true : false, &pipeline);
    } else if(emulatorRateLimiter >= EMULATOR_SEND_FREQUENCY) {
        emulatorRateLimiter = 0;

        int stateSignalIndex = rand() % STATE_SIGNAL_COUNT;
        sendStringMessage(STATE_SIGNALS[stateSignalIndex],
                SIGNAL_STATES[stateSignalIndex][rand() % 3], &pipeline);

        int eventSignalIndex = rand() % EVENT_SIGNAL_COUNT;
        Event randomEvent = EVENT_SIGNAL_STATES[eventSignalIndex][rand() % 3];
        sendEventedBooleanMessage(EVENT_SIGNALS[eventSignalIndex],
                randomEvent.value, randomEvent.event, &pipeline);
    }

<<<<<<< HEAD
    readFromHost(listener.usb, usbWriteStub);
    uart::read(listener.uart, usbWriteStub);
=======
    readFromHost(pipeline.usb, usbWriteStub);
    readFromUart(pipeline.uart, usbWriteStub);
>>>>>>> c9306803
}

void reset() { }

const char* openxc::signals::getMessageSet() {
    return "emulator";
}

#endif // CAN_EMULATOR<|MERGE_RESOLUTION|>--- conflicted
+++ resolved
@@ -101,13 +101,8 @@
                 randomEvent.value, randomEvent.event, &pipeline);
     }
 
-<<<<<<< HEAD
-    readFromHost(listener.usb, usbWriteStub);
-    uart::read(listener.uart, usbWriteStub);
-=======
     readFromHost(pipeline.usb, usbWriteStub);
-    readFromUart(pipeline.uart, usbWriteStub);
->>>>>>> c9306803
+    uart::read(pipeline.uart, usbWriteStub);
 }
 
 void reset() { }
