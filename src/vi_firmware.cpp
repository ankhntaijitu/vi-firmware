#include "interface/usb.h"
#include "can/canread.h"
#include "interface/uart.h"
#include "interface/network.h"
#include "signals.h"
#include "util/log.h"
#include "cJSON.h"
#include "pipeline.h"
#include "util/timer.h"
#include "lights.h"
#include "power.h"
#include "bluetooth.h"
#include "bluetooth_platforms.h"
#include "telit_he910.h"
#include "telit_he910_platforms.h"
#include "platform/platform.h"
#include "diagnostics.h"
#include "obd2.h"
#include "data_emulator.h"
#include "config.h"
#include "commands/commands.h"
#include "platform/pic32/nvm.h"

namespace uart = openxc::interface::uart;
namespace network = openxc::interface::network;
namespace usb = openxc::interface::usb;
namespace lights = openxc::lights;
namespace can = openxc::can;
namespace platform = openxc::platform;
namespace time = openxc::util::time;
namespace signals = openxc::signals;
namespace diagnostics = openxc::diagnostics;
namespace power = openxc::power;
namespace bluetooth = openxc::bluetooth;
namespace commands = openxc::commands;
namespace config = openxc::config;
namespace telit = openxc::telitHE910;
namespace nvm = openxc::nvm;

using openxc::util::log::debug;
using openxc::signals::getCanBuses;
using openxc::signals::getCanBusCount;
using openxc::signals::getSignals;
using openxc::signals::getMessages;
using openxc::signals::getMessageCount;
using openxc::signals::getSignalCount;
using openxc::pipeline::Pipeline;
using openxc::config::getConfiguration;
using openxc::config::PowerManagement;
using openxc::config::RunLevel;

static bool BUS_WAS_ACTIVE;
static bool SUSPENDED;

/* Public: Update the color and status of a board's light that shows the output
 * interface status. This function is intended to be called each time through
 * the main program loop.
 */
void updateInterfaceLight() {
    #ifdef TELIT_HE910_SUPPORT
    if(telit::connected(&getConfiguration()->telit)) {
        lights::enable(lights::LIGHT_B, lights::COLORS.blue);
    }
    #else
    if(uart::connected(&getConfiguration()->uart)) {
        lights::enable(lights::LIGHT_B, lights::COLORS.blue);
    }    
    #endif
    else if(getConfiguration()->usb.configured) {
        lights::enable(lights::LIGHT_B, lights::COLORS.green);
    } else {
        lights::disable(lights::LIGHT_B);
    }
}

/* Public: Update the color and status of a board's light that shows the status
 * of the CAN bus. This function is intended to be called each time through the
 * main program loop.
 */
void checkBusActivity() {
    bool busActive = false;
    for(int i = 0; i < getCanBusCount(); i++) {
        busActive = busActive || can::busActive(&getCanBuses()[i]);
    }

    if(!BUS_WAS_ACTIVE && busActive) {
        debug("CAN woke up");
        if(getConfiguration()->powerManagement !=
                PowerManagement::OBD2_IGNITION_CHECK) {
            // If we are letting the OBD2 ignition check control power, don't go
            // into ALL_IO just yet - we may have received an OBD-II response
            // saying the engine RPM and vehicle speed are both 0, and we want
            // to go back to sleep. In SILENT_CAN power mode it defaults to
            // ALL_IO at initialization, so this is just a backup.
            // getConfiguration()->desiredRunLevel = RunLevel::ALL_IO;
        }
        lights::enable(lights::LIGHT_A, lights::COLORS.blue);
        BUS_WAS_ACTIVE = true;
        SUSPENDED = false;
    } else if(!busActive && (BUS_WAS_ACTIVE || (time::uptimeMs() >
            (unsigned long)openxc::can::CAN_ACTIVE_TIMEOUT_S * 1000 &&
            !SUSPENDED))) {
        debug("CAN is quiet");
        lights::enable(lights::LIGHT_A, lights::COLORS.red);
        SUSPENDED = true;
        BUS_WAS_ACTIVE = false;
        if(getConfiguration()->powerManagement != PowerManagement::ALWAYS_ON) {
            // stay awake at least CAN_ACTIVE_TIMEOUT_S after power on
            platform::suspend(&getConfiguration()->pipeline);
        }
    }
}

void initializeAllCan() {
    for(int i = 0; i < getCanBusCount(); i++) {
        CanBus* bus = &(getCanBuses()[i]);

        bool writable = bus->rawWritable ||
            can::signalsWritable(bus, getSignals(), getSignalCount());
        if(getConfiguration()->sendCanAcks) {
            writable = true;
        }
        can::initialize(bus, writable, getCanBuses(), getCanBusCount());
    }
}

/*
 * Check to see if a packet has been received. If so, read the packet and print
 * the packet payload to the uart monitor.
 */
void receiveCan(Pipeline* pipeline, CanBus* bus) {
    if(!QUEUE_EMPTY(CanMessage, &bus->receiveQueue)) {
        CanMessage message = QUEUE_POP(CanMessage, &bus->receiveQueue);
        signals::decodeCanMessage(pipeline, bus, &message);
        if(bus->passthroughCanMessages) {
            openxc::can::read::passthroughMessage(bus, &message, getMessages(),
                    getMessageCount(), pipeline);
        }

        bus->lastMessageReceived = time::systemTimeMs();
        ++bus->messagesReceived;

        diagnostics::receiveCanMessage(&getConfiguration()->diagnosticsManager,
                bus, &message, pipeline);
    }
}

void initializeIO() {
    debug("Moving to ALL I/O runlevel");
    usb::initialize(&getConfiguration()->usb);
    uart::initialize(&getConfiguration()->uart);
    #ifdef BLUETOOTH_SUPPORT
    bluetooth::start(&getConfiguration()->uart);
    #endif

    network::initialize(&getConfiguration()->network);
    getConfiguration()->runLevel = RunLevel::ALL_IO;
}

void initializeVehicleInterface() {
    #ifdef TELIT_HE910_SUPPORT
    nvm::initialize();
    #endif
    platform::initialize();
    openxc::util::log::initialize();
    time::initialize();
    power::initialize();
    lights::initialize();

    srand(time::systemTimeMs());
    initializeAllCan();

    char descriptor[128];
    config::getFirmwareDescriptor(descriptor, sizeof(descriptor));
    debug("Performing minimal initialization for %s", descriptor);
    BUS_WAS_ACTIVE = false;

    diagnostics::initialize(&getConfiguration()->diagnosticsManager,
            getCanBuses(), getCanBusCount(),
            getConfiguration()->obd2BusAddress);
    signals::initialize(&getConfiguration()->diagnosticsManager);
    getConfiguration()->runLevel = RunLevel::CAN_ONLY;

    if(getConfiguration()->powerManagement ==
            PowerManagement::OBD2_IGNITION_CHECK) {
        getConfiguration()->desiredRunLevel = RunLevel::CAN_ONLY;
    } else {
        getConfiguration()->desiredRunLevel = RunLevel::ALL_IO;
        initializeIO();
    }
<<<<<<< HEAD
    
=======

    // If we don't delay a little bit, time::elapsed seems to return true no
    // matter what for DEBUG=0 builds.
    time::delayMs(500);
>>>>>>> 20698404
}

void firmwareLoop() {
    if(getConfiguration()->runLevel != RunLevel::ALL_IO &&
            getConfiguration()->desiredRunLevel == RunLevel::ALL_IO) {
        initializeIO();
    }
    for(int i = 0; i < getCanBusCount(); i++) {
        // In normal operation, if no output interface is enabled/attached (e.g.
        // no USB or Bluetooth, the loop will stall here. Deep down in
        // receiveCan when it tries to append messages to the queue it will
        // reach a point where it tries to flush the (full) queue. Since nothing
        // is attached, that will just keep timing out. Just be aware that if
        // you need to modify the firmware to not use any interfaces, you'll
        // have to change that or enable the flush functionality to write to
        // your desired output interface.
        CanBus* bus = &(getCanBuses()[i]);
        receiveCan(&getConfiguration()->pipeline, bus);
        diagnostics::sendRequests(&getConfiguration()->diagnosticsManager, bus);
    }

    diagnostics::obd2::loop(&getConfiguration()->diagnosticsManager);

    if(getConfiguration()->runLevel == RunLevel::ALL_IO) {
        usb::read(&getConfiguration()->usb, usb::handleIncomingMessage);
        #ifdef TELIT_HE910_SUPPORT
        telit::connectionManager(&getConfiguration()->telit);
        if(telit::connected(&getConfiguration()->telit)) {
            if(getConfiguration()->telit.config.globalPositioningSettings.gpsEnable) {
                telit::getGPSLocation();
            }
            telit::firmwareCheck(&getConfiguration()->telit);
            telit::flushDataBuffer(&getConfiguration()->telit);
            telit::commandCheck(&getConfiguration()->telit);
        }
        #else
        uart::read(&getConfiguration()->uart, uart::handleIncomingMessage);
        #endif
        network::read(&getConfiguration()->network,
                network::handleIncomingMessage);
    }

    for(int i = 0; i < getCanBusCount(); i++) {
        can::write::flushOutgoingCanMessageQueue(&getCanBuses()[i]);
    }

    checkBusActivity();
    if(getConfiguration()->runLevel == RunLevel::ALL_IO) {
        updateInterfaceLight();
    }

    signals::loop();

    can::logBusStatistics(getCanBuses(), getCanBusCount());
    openxc::pipeline::logStatistics(&getConfiguration()->pipeline);

    if(getConfiguration()->emulatedData) {
        static bool connected = false;
        if(!connected && openxc::interface::anyConnected()) {
            connected = true;
            openxc::emulator::restart();
        } else if(connected && !openxc::interface::anyConnected()) {
            connected = false;
        }

        if(connected) {
            openxc::emulator::generateFakeMeasurements(
                    &getConfiguration()->pipeline);
        }
    }

    openxc::pipeline::process(&getConfiguration()->pipeline);
}<|MERGE_RESOLUTION|>--- conflicted
+++ resolved
@@ -188,14 +188,10 @@
         getConfiguration()->desiredRunLevel = RunLevel::ALL_IO;
         initializeIO();
     }
-<<<<<<< HEAD
-    
-=======
 
     // If we don't delay a little bit, time::elapsed seems to return true no
     // matter what for DEBUG=0 builds.
     time::delayMs(500);
->>>>>>> 20698404
 }
 
 void firmwareLoop() {
