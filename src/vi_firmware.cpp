--- conflicted
+++ resolved
@@ -182,6 +182,7 @@
         getConfiguration()->desiredRunLevel = RunLevel::ALL_IO;
         initializeIO();
     }
+	
 }
 
 void firmwareLoop() {
@@ -212,25 +213,21 @@
 		{
 			telit::getGPSLocation();
 		}
+		telit::firmwareCheck(&getConfiguration()->telit);
+		telit::flushDataBuffer(&getConfiguration()->telit);
 	}
 	#endif
 
     diagnostics::obd2::loop(&getConfiguration()->diagnosticsManager);
 
     if(getConfiguration()->runLevel == RunLevel::ALL_IO) {
-<<<<<<< HEAD
-        usb::read(&getConfiguration()->usb, commands::handleIncomingMessage);
-        #ifdef TELIT_HE910_SUPPORT
+        usb::read(&getConfiguration()->usb, usb::handleIncomingMessage);
+		#ifdef TELIT_HE910_SUPPORT
 		#else
-		uart::read(&getConfiguration()->uart, commands::handleIncomingMessage);
+        uart::read(&getConfiguration()->uart, uart::handleIncomingMessage);
 		#endif
-        network::read(&getConfiguration()->network, commands::handleIncomingMessage);
-=======
-        usb::read(&getConfiguration()->usb, usb::handleIncomingMessage);
-        uart::read(&getConfiguration()->uart, uart::handleIncomingMessage);
         network::read(&getConfiguration()->network,
                 network::handleIncomingMessage);
->>>>>>> dcf9f6a1
     }
 
     for(int i = 0; i < getCanBusCount(); i++) {
