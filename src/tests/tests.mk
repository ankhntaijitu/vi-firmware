# When running test cases on the development computer, don't compile with
# embedded libraries
#
OSTYPE := $(shell uname)

TEST_DIR = tests
TEST_OBJDIR = build/$(TEST_DIR)

LIBS_PATH = libs
TEST_SRC=$(wildcard $(TEST_DIR)/*_tests.cpp)
TESTS=$(patsubst %.cpp,$(TEST_OBJDIR)/%.bin,$(TEST_SRC))
TEST_LIBS = -lcheck
INCLUDE_PATHS += -I. -I./$(LIBS_PATH)/cJSON -I./$(LIBS_PATH)/emqueue

NON_TESTABLE_SRCS = signals.cpp main.cpp cantranslator.cpp canemulator.cpp

TEST_C_SRCS = $(CROSSPLATFORM_C_SRCS) $(wildcard tests/platform/*.c)
TEST_CPP_SRCS = $(CROSSPLATFORM_CPP_SRCS) $(wildcard tests/platform/*.cpp)
TEST_CPP_SRCS := $(filter-out $(NON_TESTABLE_SRCS),$(TEST_CPP_SRCS))

TEST_OBJ_FILES = $(TEST_C_SRCS:.c=.o) $(TEST_CPP_SRCS:.cpp=.o)
TEST_OBJS = $(patsubst %,$(TEST_OBJDIR)/%,$(TEST_OBJ_FILES))

.PRECIOUS: $(TEST_OBJS) $(TESTS:.bin=.o)

RED="$${txtbld}$$(tput setaf 1)"
GREEN="$${txtbld}$$(tput setaf 2)"
COLOR_RESET=$$(tput sgr0)

test: unit_tests
	@make pic32_compile_test
	@make lpc17xx_compile_test
	@make ford_test
	@make emulator_test
	@make debug_compile_test
	@make network_compile_test
	@echo "$(GREEN)All tests passed.$(COLOR_RESET)"

ifeq ($(OSTYPE),Darwin)
# gcc/g++ are the LLVM versions in OS X, which don't have coverage. must
# explicitly use clang/clang++
LLVM_BIN_FOLDER = $(DEPENDENCIES_FOLDER)/clang+llvm-3.2-x86_64-apple-darwin11/bin
TEST_CPP = $(LLVM_BIN_FOLDER)/clang++
TEST_CC = $(LLVM_BIN_FOLDER)/clang
TEST_LD = $(TEST_CPP)
else
TEST_LD = g++
TEST_CC = gcc
TEST_CPP = g++
endif

# In Linux, expect BROWSER to name the preferred browser binary
ifeq ($(OSTYPE),Darwin)
BROWSER = open
endif

# Guard against \r\n line endings only in Cygwin
ifneq ($(OSTYPE),Darwin)
	OSTYPE := $(shell uname -o)
	ifeq ($(OSTYPE),Cygwin)
		TEST_SET_OPTS = igncr
	endif
endif

unit_tests: LD = $(TEST_LD)
unit_tests: CC = $(TEST_CC)
unit_tests: CPP = $(TEST_CPP)
unit_tests: CC_FLAGS = -I. -c -w -Wall -Werror -g -ggdb -coverage
unit_tests: CC_SYMBOLS = -D__TESTS__
unit_tests: LDFLAGS = -lm -coverage
unit_tests: LDLIBS = $(TEST_LIBS)
unit_tests: $(TESTS)
	@set -o $(TEST_SET_OPTS) >/dev/null 2>&1
	@export SHELLOPTS
	@sh tests/runtests.sh $(TEST_OBJDIR)/$(TEST_DIR)

emulator_test:
	@echo -n "Testing CAN emulator build for chipKIT..."
	@make -j4 emulator
	@make clean
	@echo "$(GREEN)passed.$(COLOR_RESET)"
	@echo -n "Testing CAN emulator build for Blueboard ARM board..."
	@PLATFORM=BLUEBOARD make -j4 emulator
	@make clean
	@echo "$(GREEN)passed.$(COLOR_RESET)"

debug_compile_test: code_generation_test
	@echo -n "Testing build with DEBUG=1 flag..."
	@DEBUG=1 make -j4
	@make clean
	@echo "$(GREEN)passed.$(COLOR_RESET)"

<<<<<<< HEAD
uart_compile_test: code_generation_test
	@echo -n "Testing build with USE_UART=1 flag..."
	@USE_UART=1 make -j4
	@make clean
	@echo "$(GREEN)passed.$(COLOR_RESET)"

network_compile_test: code_generation_test
	@echo -n "Testing build with USE_NETWORK=1 flag..."
	@USE_NETWORK=1 make -j4
=======
ethernet_compile_test: code_generation_test
	@echo -n "Testing build with USE_ETHERNET=1 flag..."
	@USE_ETHERNET=1 make -j4
>>>>>>> 2abf3f2b
	@make clean
	@echo "$(GREEN)passed.$(COLOR_RESET)"

pic32_compile_test: code_generation_test
	@echo -n "Testing chipKIT build with example vehicle signals..."
	@make -j4
	@make clean
	@echo "$(GREEN)passed.$(COLOR_RESET)"

lpc17xx_compile_test: code_generation_test
	@echo -n "Testing Blueboard board build with example vehicle signals..."
	@PLATFORM=BLUEBOARD make -j4
	@make clean
	@echo "$(GREEN)passed.$(COLOR_RESET)"

ford_test:
	@echo -n "Testing Ford board build with example vehicle signals..."
	@PLATFORM=FORD make -j4 emulator
	@make clean
	@echo "$(GREEN)passed.$(COLOR_RESET)"

code_generation_test:
	@make clean
	@mkdir -p $(TEST_OBJDIR)
	../script/generate_code.py --json signals.json.example > $(TEST_OBJDIR)/signals.cpp
    # Ideally we would symlink these files, but symlinks don't work well in Cygwin
	@cp $(TEST_OBJDIR)/signals.cpp signals.cpp
	@rm -f handlers.h handlers.cpp
	@cp handlers.cpp.example handlers.cpp
	@cp handlers.h.example handlers.h

COVERAGE_INFO_FILENAME = coverage.info
COVERAGE_INFO_PATH = $(TEST_OBJDIR)/$(COVERAGE_INFO_FILENAME)
coverage:
	@lcov --base-directory . --directory . --zerocounters -q
	@make unit_tests
	@lcov --base-directory . --directory . -c -o $(TEST_OBJDIR)/coverage.info
	@lcov --remove $(COVERAGE_INFO_PATH) "$(LIBS_PATH)/*" -o $(COVERAGE_INFO_PATH)
	@lcov --remove $(COVERAGE_INFO_PATH) "/usr/*" -o $(COVERAGE_INFO_PATH)
	@genhtml -o $(TEST_OBJDIR)/coverage -t "cantranslator test coverage" --num-spaces 4 $(COVERAGE_INFO_PATH)
	@$(BROWSER) $(TEST_OBJDIR)/coverage/index.html
	@echo "$(GREEN)Coverage information generated in $(TEST_OBJDIR)/coverage/index.html.$(COLOR_RESET)"

$(TEST_OBJDIR)/%.o: %.cpp
	@mkdir -p $(dir $@)
	$(CPP) $(CC_FLAGS) $(CC_SYMBOLS) $(ONLY_CPP_FLAGS) $(INCLUDE_PATHS) -o $@ $<

$(TEST_OBJDIR)/%.o: %.c
	@mkdir -p $(dir $@)
	$(CC) $(CC_FLAGS) $(CC_SYMBOLS) $(ONLY_C_FLAGS) $(INCLUDE_PATHS) -o $@ $<

$(TEST_OBJDIR)/%.bin: $(TEST_OBJDIR)/%.o $(TEST_OBJS)
	@mkdir -p $(dir $@)
	$(LD) $(LDFLAGS) $(CC_SYMBOLS) $(ONLY_CPP_FLAGS) $(INCLUDE_PATHS) -o $@ $^ $(LDLIBS)<|MERGE_RESOLUTION|>--- conflicted
+++ resolved
@@ -90,21 +90,9 @@
 	@make clean
 	@echo "$(GREEN)passed.$(COLOR_RESET)"
 
-<<<<<<< HEAD
-uart_compile_test: code_generation_test
-	@echo -n "Testing build with USE_UART=1 flag..."
-	@USE_UART=1 make -j4
-	@make clean
-	@echo "$(GREEN)passed.$(COLOR_RESET)"
-
 network_compile_test: code_generation_test
 	@echo -n "Testing build with USE_NETWORK=1 flag..."
 	@USE_NETWORK=1 make -j4
-=======
-ethernet_compile_test: code_generation_test
-	@echo -n "Testing build with USE_ETHERNET=1 flag..."
-	@USE_ETHERNET=1 make -j4
->>>>>>> 2abf3f2b
 	@make clean
 	@echo "$(GREEN)passed.$(COLOR_RESET)"
 
