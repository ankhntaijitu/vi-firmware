--- conflicted
+++ resolved
@@ -22,10 +22,7 @@
 TEST_OBJ_FILES = $(TEST_C_SRCS:.c=.o) $(TEST_CPP_SRCS:.cpp=.o)
 TEST_OBJS = $(patsubst %,$(TEST_OBJDIR)/%,$(TEST_OBJ_FILES))
 
-<<<<<<< HEAD
-=======
 GENERATOR = ../script/generator/generate_code.py
->>>>>>> 028eb4ad
 .PRECIOUS: $(TEST_OBJS) $(TESTS:.bin=.o)
 
 RED="$${txtbld}$$(tput setaf 1)"
@@ -121,10 +118,6 @@
 	@echo "$(GREEN)passed.$(COLOR_RESET)"
 
 ford_test:
-<<<<<<< HEAD
-	@echo -n "Testing Ford board build with example vehicle signals..."
-	@PLATFORM=FORDBOARD make -j4 emulator
-=======
 	@echo -n "Testing Ford board build with emulator..."
 	@make clean
 	@PLATFORM=FORDBOARD make -j4 emulator
@@ -132,7 +125,6 @@
 
 example_signals_test:
 	@echo -n "Testing example signals definitions in repo..."
->>>>>>> 028eb4ad
 	@make clean
 	@cp signals.cpp.example signals.cpp
 	@PLATFORM=FORDBOARD make -j4
