#include <check.h>
#include <stdint.h>
#include "signals.h"
#include "config.h"
#include "diagnostics.h"

namespace diagnostics = openxc::diagnostics;
namespace usb = openxc::interface::usb;

using openxc::diagnostics::ActiveDiagnosticRequest;
using openxc::diagnostics::DiagnosticsManager;
using openxc::signals::getCanBuses;
using openxc::signals::getCanBusCount;
using openxc::signals::getMessages;
using openxc::pipeline::Pipeline;
using openxc::config::getConfiguration;

extern void initializeVehicleInterface();
extern bool ACCEPTANCE_FILTER_STATUS;
extern long FAKE_TIME;

QUEUE_TYPE(uint8_t)* OUTPUT_QUEUE = &getConfiguration()->usb.endpoints[IN_ENDPOINT_INDEX].queue;

DiagnosticRequest request = {
    arbitration_id: 0x7e0,
    mode: OBD2_MODE_POWERTRAIN_DIAGNOSTIC_REQUEST,
    has_pid: true,
    pid: 0x2,
    pid_length: 1
};

CanMessage message = {
   id: request.arbitration_id + 0x8,
<<<<<<< HEAD
   data: {0x03, 0x41, 0x02, 0x45},
=======
   format: CanMessageFormat::STANDARD,
   data: __builtin_bswap64(0x341024500000000),
>>>>>>> f851e38e
   length: 8
};

static bool canQueueEmpty(int bus) {
    return QUEUE_EMPTY(CanMessage, &getCanBuses()[bus].sendQueue);
}

bool outputQueueEmpty() {
    return QUEUE_EMPTY(uint8_t, OUTPUT_QUEUE);
}

static void resetQueues() {
    usb::initialize(&getConfiguration()->usb);
    getConfiguration()->usb.configured = true;
    for(int i = 0; i < getCanBusCount(); i++) {
        openxc::can::initializeCommon(&getCanBuses()[i]);
        fail_unless(canQueueEmpty(i));
    }
    fail_unless(outputQueueEmpty());
}

void setup() {
    ACCEPTANCE_FILTER_STATUS = true;
    getCanBuses()[0].rawWritable = true;
    request.pid = 2;
    request.arbitration_id = 0x7e0;
    initializeVehicleInterface();
    getConfiguration()->payloadFormat = openxc::payload::PayloadFormat::JSON;
    resetQueues();
    diagnostics::initialize(&getConfiguration()->diagnosticsManager, getCanBuses(),
            getCanBusCount(), NULL);
}

START_TEST (test_add_recurring_too_frequent)
{
    ck_assert(diagnostics::addRecurringRequest(&getConfiguration()->diagnosticsManager,
            &getCanBuses()[0], &request, 1));
    ck_assert(diagnostics::addRecurringRequest(&getConfiguration()->diagnosticsManager,
            &getCanBuses()[0], &request, 10));
    ck_assert(!diagnostics::addRecurringRequest(&getConfiguration()->diagnosticsManager,
            &getCanBuses()[0], &request, 11));
}
END_TEST

START_TEST (test_update_existing_recurring)
{
    ck_assert(diagnostics::addRecurringRequest(&getConfiguration()->diagnosticsManager,
            &getCanBuses()[0], &request, 10));
    diagnostics::sendRequests(&getConfiguration()->diagnosticsManager, &getCanBuses()[0]);
    // get around the staggered start
    FAKE_TIME += 2000;
    diagnostics::sendRequests(&getConfiguration()->diagnosticsManager, &getCanBuses()[0]);
    fail_if(canQueueEmpty(0));

    diagnostics::receiveCanMessage(&getConfiguration()->diagnosticsManager, &getCanBuses()[0],
            &message, &getConfiguration()->pipeline);
    fail_if(outputQueueEmpty());

    // received one response to recurring request - now reset queues

    resetQueues();

    // change request to non-recurring, which should trigger it to be sent once,
    // right now
    ck_assert(diagnostics::addRequest(&getConfiguration()->diagnosticsManager,
            &getCanBuses()[0], &request));
    diagnostics::sendRequests(&getConfiguration()->diagnosticsManager, &getCanBuses()[0]);
    fail_if(canQueueEmpty(0));

    diagnostics::receiveCanMessage(&getConfiguration()->diagnosticsManager, &getCanBuses()[0],
            &message, &getConfiguration()->pipeline);
    fail_if(outputQueueEmpty());

    resetQueues();

    diagnostics::sendRequests(&getConfiguration()->diagnosticsManager, &getCanBuses()[0]);
    fail_unless(canQueueEmpty(0));
    diagnostics::receiveCanMessage(&getConfiguration()->diagnosticsManager, &getCanBuses()[0],
            &message, &getConfiguration()->pipeline);
    fail_unless(outputQueueEmpty());
}
END_TEST

START_TEST (test_simultaneous_recurring_nonrecurring)
{
    ck_assert(diagnostics::addRecurringRequest(&getConfiguration()->diagnosticsManager,
                &getCanBuses()[0], &request, "foo", false, NULL, NULL, 1));
    // get around the staggered start
    diagnostics::sendRequests(&getConfiguration()->diagnosticsManager, &getCanBuses()[0]);
    FAKE_TIME += 2000;
    diagnostics::sendRequests(&getConfiguration()->diagnosticsManager, &getCanBuses()[0]);
    fail_if(canQueueEmpty(0));

    resetQueues();

    ck_assert(diagnostics::addRequest(&getConfiguration()->diagnosticsManager,
                &getCanBuses()[0], &request, "bar", false));

    FAKE_TIME += 50;
    // the recurring is in flight and not expired, so the new non-recurring
    // should *not* send.
    diagnostics::sendRequests(&getConfiguration()->diagnosticsManager, &getCanBuses()[0]);
    fail_unless(canQueueEmpty(0));

    resetQueues();

    FAKE_TIME += 50;
    // the recurring is now expired, so we clean it up and then are clear to
    // send the non-recurring
    diagnostics::sendRequests(&getConfiguration()->diagnosticsManager, &getCanBuses()[0]);
    fail_if(canQueueEmpty(0));

    // satisfy the non-recurring request, which is the only request in flight
    diagnostics::receiveCanMessage(&getConfiguration()->diagnosticsManager, &getCanBuses()[0],
            &message, &getConfiguration()->pipeline);
    fail_if(outputQueueEmpty());

    uint8_t snapshot[QUEUE_LENGTH(uint8_t, OUTPUT_QUEUE) + 1];
    QUEUE_SNAPSHOT(uint8_t, OUTPUT_QUEUE, snapshot, sizeof(snapshot));
    snapshot[sizeof(snapshot) - 1] = NULL;
    ck_assert(strstr((char*)snapshot, "foo") == NULL);
    ck_assert(strstr((char*)snapshot, "bar") != NULL);

    resetQueues();

    // add another non-recurring
    ck_assert(diagnostics::addRequest(&getConfiguration()->diagnosticsManager,
                &getCanBuses()[0], &request, "bar", false));

    // send again, but now non-recurring should send first
    FAKE_TIME += 1000;
    diagnostics::sendRequests(&getConfiguration()->diagnosticsManager, &getCanBuses()[0]);
    fail_if(canQueueEmpty(0));

    diagnostics::receiveCanMessage(&getConfiguration()->diagnosticsManager, &getCanBuses()[0],
            &message, &getConfiguration()->pipeline);
    QUEUE_SNAPSHOT(uint8_t, OUTPUT_QUEUE, snapshot, sizeof(snapshot));
    snapshot[sizeof(snapshot) - 1] = NULL;
    ck_assert(strstr((char*)snapshot, "foo") == NULL);
    ck_assert(strstr((char*)snapshot, "bar") != NULL);

    resetQueues();

    // finally send again and recurring will go through
    diagnostics::sendRequests(&getConfiguration()->diagnosticsManager, &getCanBuses()[0]);
    fail_if(canQueueEmpty(0));

    diagnostics::receiveCanMessage(&getConfiguration()->diagnosticsManager, &getCanBuses()[0],
            &message, &getConfiguration()->pipeline);
    QUEUE_SNAPSHOT(uint8_t, OUTPUT_QUEUE, snapshot, sizeof(snapshot));
    snapshot[sizeof(snapshot) - 1] = NULL;
    ck_assert(strstr((char*)snapshot, "foo") != NULL);
    ck_assert(strstr((char*)snapshot, "bar") == NULL);
}
END_TEST

START_TEST (test_cancel_recurring)
{
    ck_assert(diagnostics::addRecurringRequest(&getConfiguration()->diagnosticsManager,
            &getCanBuses()[0], &request, 1));
    // get around the staggered start
    diagnostics::sendRequests(&getConfiguration()->diagnosticsManager, &getCanBuses()[0]);
    FAKE_TIME += 2000;
    diagnostics::sendRequests(&getConfiguration()->diagnosticsManager, &getCanBuses()[0]);
    fail_if(canQueueEmpty(0));

    ck_assert(diagnostics::cancelRecurringRequest(
             &getConfiguration()->diagnosticsManager, &getCanBuses()[0],
             &request));

    resetQueues();
    FAKE_TIME += 1000;
    diagnostics::sendRequests(&getConfiguration()->diagnosticsManager, &getCanBuses()[0]);
    fail_unless(canQueueEmpty(0));
}
END_TEST

START_TEST (test_add_nonrecurring_doesnt_clobber_recurring)
{
    ck_assert(diagnostics::addRecurringRequest(&getConfiguration()->diagnosticsManager,
            &getCanBuses()[0], &request, 1));
    // get around the staggered start
    diagnostics::sendRequests(&getConfiguration()->diagnosticsManager, &getCanBuses()[0]);
    FAKE_TIME += 2000;
    diagnostics::sendRequests(&getConfiguration()->diagnosticsManager, &getCanBuses()[0]);
    fail_if(canQueueEmpty(0));

    resetQueues();

    ck_assert(diagnostics::addRequest(
             &getConfiguration()->diagnosticsManager, &getCanBuses()[0],
             &request));

    FAKE_TIME += 1000;
    diagnostics::sendRequests(&getConfiguration()->diagnosticsManager, &getCanBuses()[0]);
    fail_if(canQueueEmpty(0));

    FAKE_TIME += 1000;
    diagnostics::sendRequests(&getConfiguration()->diagnosticsManager, &getCanBuses()[0]);
    fail_if(canQueueEmpty(0));

    diagnostics::receiveCanMessage(&getConfiguration()->diagnosticsManager, &getCanBuses()[0],
            &message, &getConfiguration()->pipeline);
    fail_if(outputQueueEmpty());
}
END_TEST

START_TEST (test_add_basic_request)
{
    ck_assert(diagnostics::addRequest(&getConfiguration()->diagnosticsManager,
            &getCanBuses()[0], &request));
    diagnostics::sendRequests(&getConfiguration()->diagnosticsManager, &getCanBuses()[0]);
    fail_if(canQueueEmpty(0));
    diagnostics::receiveCanMessage(&getConfiguration()->diagnosticsManager,
          &getCanBuses()[0], &message, &getConfiguration()->pipeline);
    fail_if(outputQueueEmpty());

    uint8_t snapshot[QUEUE_LENGTH(uint8_t, OUTPUT_QUEUE) + 1];
    QUEUE_SNAPSHOT(uint8_t, OUTPUT_QUEUE, snapshot, sizeof(snapshot));
    snapshot[sizeof(snapshot) - 1] = NULL;
    ck_assert_str_eq((char*)snapshot, "{\"bus\":1,\"id\":2016,\"mode\":1,\"success\":true,\"pid\":2,\"payload\":\"0x45\"}\0");
}
END_TEST

START_TEST (test_recognized_obd2_request_overridden)
{
    ck_assert(diagnostics::addRequest(&getConfiguration()->diagnosticsManager,
            &getCanBuses()[0], &request));
    ck_assert(diagnostics::addRequest(&getConfiguration()->diagnosticsManager,
            &getCanBuses()[0], &request, NULL, false, diagnostics::passthroughDecoder, NULL));
    diagnostics::sendRequests(&getConfiguration()->diagnosticsManager, &getCanBuses()[0]);
    fail_if(canQueueEmpty(0));
    diagnostics::receiveCanMessage(&getConfiguration()->diagnosticsManager, &getCanBuses()[0],
            &message, &getConfiguration()->pipeline);
    fail_if(outputQueueEmpty());

    uint8_t snapshot[QUEUE_LENGTH(uint8_t, OUTPUT_QUEUE) + 1];
    QUEUE_SNAPSHOT(uint8_t, OUTPUT_QUEUE, snapshot, sizeof(snapshot));
    snapshot[sizeof(snapshot) - 1] = NULL;
    ck_assert(strstr((char*)snapshot, "value") != NULL);
    ck_assert(strstr((char*)snapshot, "payload") == NULL);
}
END_TEST

START_TEST (test_recognized_obd2_request)
{
    ck_assert(diagnostics::addRequest(&getConfiguration()->diagnosticsManager,
            &getCanBuses()[0], &request));
    diagnostics::sendRequests(&getConfiguration()->diagnosticsManager, &getCanBuses()[0]);
    fail_if(canQueueEmpty(0));
    diagnostics::receiveCanMessage(&getConfiguration()->diagnosticsManager, &getCanBuses()[0],
            &message, &getConfiguration()->pipeline);
    fail_if(outputQueueEmpty());

    uint8_t snapshot[QUEUE_LENGTH(uint8_t, OUTPUT_QUEUE) + 1];
    QUEUE_SNAPSHOT(uint8_t, OUTPUT_QUEUE, snapshot, sizeof(snapshot));
    snapshot[sizeof(snapshot) - 1] = NULL;
    // only doing OBD-II autodetection for commands, still need to be able to
    // pass NULL to addRequest to say no decoder, and don't put 'value' in.
    ck_assert(strstr((char*)snapshot, "value") == NULL);
    ck_assert(strstr((char*)snapshot, "payload") != NULL);
}
END_TEST

START_TEST (test_padding_on_by_default)
{
    ck_assert(diagnostics::addRequest(&getConfiguration()->diagnosticsManager,
                &getCanBuses()[0], &request));
    diagnostics::sendRequests(&getConfiguration()->diagnosticsManager, &getCanBuses()[0]);
    fail_if(canQueueEmpty(0));
    CanMessage message = QUEUE_POP(CanMessage, &getCanBuses()[0].sendQueue);
    ck_assert_int_eq(message.length, 8);
}
END_TEST

START_TEST (test_padding_enabled)
{
    request.no_frame_padding = false;
    ck_assert(diagnostics::addRequest(&getConfiguration()->diagnosticsManager,
                &getCanBuses()[0], &request));
    diagnostics::sendRequests(&getConfiguration()->diagnosticsManager, &getCanBuses()[0]);
    fail_if(canQueueEmpty(0));
    CanMessage message = QUEUE_POP(CanMessage, &getCanBuses()[0].sendQueue);
    ck_assert_int_eq(message.length, 8);
}
END_TEST

START_TEST (test_padding_disabled)
{
    request.no_frame_padding = true;
    ck_assert(diagnostics::addRequest(&getConfiguration()->diagnosticsManager,
                &getCanBuses()[0], &request));
    diagnostics::sendRequests(&getConfiguration()->diagnosticsManager, &getCanBuses()[0]);
    fail_if(canQueueEmpty(0));
    CanMessage message = QUEUE_POP(CanMessage, &getCanBuses()[0].sendQueue);
    ck_assert_int_eq(message.length, 3);
}
END_TEST

START_TEST (test_add_request_other_bus)
{
    ck_assert(diagnostics::addRequest(&getConfiguration()->diagnosticsManager,
                &getCanBuses()[1], &request, "mypid", false));
    diagnostics::sendRequests(&getConfiguration()->diagnosticsManager, &getCanBuses()[1]);
    fail_if(canQueueEmpty(1));
    diagnostics::receiveCanMessage(&getConfiguration()->diagnosticsManager, &getCanBuses()[1],
            &message, &getConfiguration()->pipeline);
    fail_if(outputQueueEmpty());

    uint8_t snapshot[QUEUE_LENGTH(uint8_t, OUTPUT_QUEUE) + 1];
    QUEUE_SNAPSHOT(uint8_t, OUTPUT_QUEUE, snapshot, sizeof(snapshot));
    snapshot[sizeof(snapshot) - 1] = NULL;
    ck_assert_str_eq((char*)snapshot, "{\"name\":\"mypid\",\"value\":69}\0");
}
END_TEST

START_TEST (test_add_request_with_name)
{
    ck_assert(diagnostics::addRequest(&getConfiguration()->diagnosticsManager,
            &getCanBuses()[0], &request, "mypid", false));
    diagnostics::sendRequests(&getConfiguration()->diagnosticsManager, &getCanBuses()[0]);
    fail_if(canQueueEmpty(0));
    diagnostics::receiveCanMessage(&getConfiguration()->diagnosticsManager, &getCanBuses()[0],
            &message, &getConfiguration()->pipeline);
    fail_if(outputQueueEmpty());

    uint8_t snapshot[QUEUE_LENGTH(uint8_t, OUTPUT_QUEUE) + 1];
    QUEUE_SNAPSHOT(uint8_t, OUTPUT_QUEUE, snapshot, sizeof(snapshot));
    snapshot[sizeof(snapshot) - 1] = NULL;
    ck_assert_str_eq((char*)snapshot, "{\"name\":\"mypid\",\"value\":69}\0");
}
END_TEST

static float decodeFloatTimes2(const DiagnosticResponse* response,
        float parsed_payload) {
    return parsed_payload * 2;
}

START_TEST (test_add_request_with_decoder_no_name_allowed)
{
    fail_unless(diagnostics::addRequest(&getConfiguration()->diagnosticsManager,
            &getCanBuses()[0], &request, NULL, false, decodeFloatTimes2, NULL));
}
END_TEST

static ActiveDiagnosticRequest CALLBACK_REQUEST = {0};
static DiagnosticResponse CALLBACK_RESPONSE = {0};
void myCallback(DiagnosticsManager* manager,
        const ActiveDiagnosticRequest* request,
        const DiagnosticResponse* response,
        float parsed_payload) {
   ck_assert(manager == &getConfiguration()->diagnosticsManager);
   CALLBACK_REQUEST = *request;
   CALLBACK_RESPONSE = *response;
}

START_TEST (test_recurring_obd2_build)
{
    getConfiguration()->recurringObd2Requests = true;
    getConfiguration()->obd2BusAddress = 1;
    initializeVehicleInterface();
    diagnostics::sendRequests(&getConfiguration()->diagnosticsManager, &getCanBuses()[0]);
    // should have requested ignition status
    fail_if(canQueueEmpty(0));
}
END_TEST

START_TEST (test_request_callback)
{
    fail_unless(diagnostics::addRequest(&getConfiguration()->diagnosticsManager,
            &getCanBuses()[0], &request, NULL, false, NULL, myCallback));
    diagnostics::sendRequests(&getConfiguration()->diagnosticsManager, &getCanBuses()[0]);
    diagnostics::receiveCanMessage(&getConfiguration()->diagnosticsManager, &getCanBuses()[0],
            &message, &getConfiguration()->pipeline);
    ck_assert(CALLBACK_REQUEST.arbitration_id == request.arbitration_id);

    ck_assert(CALLBACK_RESPONSE.arbitration_id == request.arbitration_id + 0x8);
    ck_assert(CALLBACK_RESPONSE.mode == request.mode);
    ck_assert(CALLBACK_RESPONSE.pid == request.pid);
}
END_TEST

START_TEST (test_add_request_with_name_and_decoder)
{
    fail_unless(diagnostics::addRequest(&getConfiguration()->diagnosticsManager,
            &getCanBuses()[0], &request, "mypid", false, decodeFloatTimes2, NULL));
    diagnostics::sendRequests(&getConfiguration()->diagnosticsManager, &getCanBuses()[0]);
    fail_if(canQueueEmpty(0));
    diagnostics::receiveCanMessage(&getConfiguration()->diagnosticsManager, &getCanBuses()[0],
            &message, &getConfiguration()->pipeline);
    fail_if(outputQueueEmpty());

    uint8_t snapshot[QUEUE_LENGTH(uint8_t, OUTPUT_QUEUE) + 1];
    QUEUE_SNAPSHOT(uint8_t, OUTPUT_QUEUE, snapshot, sizeof(snapshot));
    snapshot[sizeof(snapshot) - 1] = NULL;
    ck_assert_str_eq((char*)snapshot, "{\"name\":\"mypid\",\"value\":138}\0");
}
END_TEST

START_TEST (test_nonrecurring_not_staggered)
{
    ck_assert(diagnostics::addRequest(&getConfiguration()->diagnosticsManager,
             &getCanBuses()[0], &request));
    diagnostics::sendRequests(&getConfiguration()->diagnosticsManager, &getCanBuses()[0]);
    fail_if(canQueueEmpty(0));
    resetQueues();
    diagnostics::sendRequests(&getConfiguration()->diagnosticsManager, &getCanBuses()[0]);
    fail_unless(canQueueEmpty(0));
}
END_TEST

START_TEST (test_recurring_staggered)
{
    ck_assert(diagnostics::addRecurringRequest(&getConfiguration()->diagnosticsManager,
            &getCanBuses()[0], &request, 1));
    diagnostics::sendRequests(&getConfiguration()->diagnosticsManager, &getCanBuses()[0]);
    fail_unless(canQueueEmpty(0));
    FAKE_TIME += 2000;
    diagnostics::sendRequests(&getConfiguration()->diagnosticsManager, &getCanBuses()[0]);
    fail_if(canQueueEmpty(0));
}
END_TEST

START_TEST (test_add_recurring)
{
    ck_assert(diagnostics::addRecurringRequest(&getConfiguration()->diagnosticsManager,
            &getCanBuses()[0], &request, 1));
    diagnostics::sendRequests(&getConfiguration()->diagnosticsManager, &getCanBuses()[0]);
    // get around the staggered start
    FAKE_TIME += 2000;
    diagnostics::sendRequests(&getConfiguration()->diagnosticsManager, &getCanBuses()[0]);
    fail_if(canQueueEmpty(0));

    diagnostics::receiveCanMessage(&getConfiguration()->diagnosticsManager, &getCanBuses()[0],
            &message, &getConfiguration()->pipeline);
    fail_if(outputQueueEmpty());

    resetQueues();

    diagnostics::sendRequests(&getConfiguration()->diagnosticsManager, &getCanBuses()[0]);
    fail_unless(canQueueEmpty(0));

    FAKE_TIME += 900;
    diagnostics::sendRequests(&getConfiguration()->diagnosticsManager, &getCanBuses()[0]);
    fail_unless(canQueueEmpty(0));
    FAKE_TIME += 100;
    diagnostics::sendRequests(&getConfiguration()->diagnosticsManager, &getCanBuses()[0]);
    fail_if(canQueueEmpty(0));

    diagnostics::receiveCanMessage(&getConfiguration()->diagnosticsManager, &getCanBuses()[0],
            &message, &getConfiguration()->pipeline);
    fail_if(outputQueueEmpty());
}
END_TEST

START_TEST (test_receive_nonrecurring_twice)
{
    ck_assert(diagnostics::addRequest(&getConfiguration()->diagnosticsManager,
            &getCanBuses()[0], &request));
    diagnostics::sendRequests(&getConfiguration()->diagnosticsManager, &getCanBuses()[0]);
    fail_if(canQueueEmpty(0));

    diagnostics::receiveCanMessage(&getConfiguration()->diagnosticsManager, &getCanBuses()[0],
            &message, &getConfiguration()->pipeline);
    fail_if(outputQueueEmpty());

    // the request should be moved from inflight to active at this point

    resetQueues();

    // the non-recurring request should already be completed, so this should
    // *not* send it again
    diagnostics::sendRequests(&getConfiguration()->diagnosticsManager, &getCanBuses()[0]);
    fail_unless(canQueueEmpty(0));
    diagnostics::receiveCanMessage(&getConfiguration()->diagnosticsManager, &getCanBuses()[0],
            &message, &getConfiguration()->pipeline);
    fail_unless(outputQueueEmpty());
}
END_TEST

START_TEST (test_nonrecurring_timeout)
{
    ck_assert(diagnostics::addRequest(&getConfiguration()->diagnosticsManager,
            &getCanBuses()[0], &request));
    diagnostics::sendRequests(&getConfiguration()->diagnosticsManager, &getCanBuses()[0]);
    fail_if(canQueueEmpty(0));

    resetQueues();

    diagnostics::sendRequests(&getConfiguration()->diagnosticsManager, &getCanBuses()[0]);
    fail_unless(canQueueEmpty(0));

    FAKE_TIME += 100;

    // the request timed out and it's non-recurring, so it should *not* be sent
    // again
    diagnostics::sendRequests(&getConfiguration()->diagnosticsManager, &getCanBuses()[0]);
    fail_unless(canQueueEmpty(0));
}
END_TEST

START_TEST(test_clear_to_send_blocked)
{
    // add 2 requests for 2 pids from same arb id. send one request, then the other -
    // confirm no can messages sent.
    // increase time to time out first, then send again - make sure the
    // other pid goes out
    ck_assert(diagnostics::addRequest(&getConfiguration()->diagnosticsManager,
            &getCanBuses()[0], &request));
    diagnostics::sendRequests(&getConfiguration()->diagnosticsManager, &getCanBuses()[0]);
    fail_if(canQueueEmpty(0));
    resetQueues();

    FAKE_TIME += 50;

    request.pid = request.pid + 1;
    ck_assert(diagnostics::addRequest(&getConfiguration()->diagnosticsManager,
            &getCanBuses()[0], &request));
    diagnostics::sendRequests(&getConfiguration()->diagnosticsManager, &getCanBuses()[0]);
    fail_unless(canQueueEmpty(0));

    FAKE_TIME += 100;
    diagnostics::sendRequests(&getConfiguration()->diagnosticsManager, &getCanBuses()[0]);
    fail_if(canQueueEmpty(0));
}
END_TEST

START_TEST(test_clear_to_send)
{
    // add 2 requests for 2 pids from same arb id. send one request, then the
    // other - confirm no can messages sent. rx can message to close out first,
    // then send and make sure the other goes out
    ck_assert(diagnostics::addRequest(&getConfiguration()->diagnosticsManager,
            &getCanBuses()[0], &request));
    diagnostics::sendRequests(&getConfiguration()->diagnosticsManager, &getCanBuses()[0]);
    fail_if(canQueueEmpty(0));
    resetQueues();

    // should have 1 in flight
    request.pid = request.pid + 1;
    ck_assert(diagnostics::addRequest(&getConfiguration()->diagnosticsManager,
            &getCanBuses()[0], &request));
    diagnostics::sendRequests(&getConfiguration()->diagnosticsManager, &getCanBuses()[0]);
    fail_unless(canQueueEmpty(0));
    resetQueues();
    // should have 1 in flight, 1 active

    // should be expecting PID 2
    diagnostics::receiveCanMessage(&getConfiguration()->diagnosticsManager, &getCanBuses()[0],
            &message, &getConfiguration()->pipeline);
    fail_if(outputQueueEmpty());
    // should have 0 in flight, 1 active

    diagnostics::sendRequests(&getConfiguration()->diagnosticsManager, &getCanBuses()[0]);
    fail_if(canQueueEmpty(0));
    // should have 1 in flight, 0 active
}
END_TEST

START_TEST(test_command_single_response_default)
{
    openxc_ControlCommand command = {0};
    command.has_type = true;
    command.type = openxc_ControlCommand_Type_DIAGNOSTIC;
    command.has_diagnostic_request = true;
    command.diagnostic_request.has_bus = true;
    command.diagnostic_request.bus = 1;
    command.diagnostic_request.has_message_id = true;
    command.diagnostic_request.message_id = request.arbitration_id;
    command.diagnostic_request.has_mode = true;
    command.diagnostic_request.mode = request.mode;
    command.diagnostic_request.has_pid = true;
    command.diagnostic_request.pid = request.pid;

    ck_assert(diagnostics::handleDiagnosticCommand(
             &getConfiguration()->diagnosticsManager, &command));
    diagnostics::sendRequests(&getConfiguration()->diagnosticsManager, &getCanBuses()[0]);
    fail_if(canQueueEmpty(0));
<<<<<<< HEAD
=======
    CanMessage message = {
         id: 0x7e8,
         format: CanMessageFormat::STANDARD,
         data: __builtin_bswap64(0x341024500000000),
         length: 8
    };
>>>>>>> f851e38e
    diagnostics::receiveCanMessage(&getConfiguration()->diagnosticsManager, &getCanBuses()[0],
            &message, &getConfiguration()->pipeline);
    fail_if(outputQueueEmpty());
    resetQueues();
    diagnostics::receiveCanMessage(&getConfiguration()->diagnosticsManager, &getCanBuses()[0],
            &message, &getConfiguration()->pipeline);
    fail_unless(outputQueueEmpty());
}
END_TEST

START_TEST(test_command_multiple_responses_default_broadcast)
{
    openxc_ControlCommand command = {0};
    command.has_type = true;
    command.type = openxc_ControlCommand_Type_DIAGNOSTIC;
    command.has_diagnostic_request = true;
    command.diagnostic_request.has_bus = true;
    command.diagnostic_request.bus = 1;
    command.diagnostic_request.has_message_id = true;
    command.diagnostic_request.message_id = OBD2_FUNCTIONAL_BROADCAST_ID;
    command.diagnostic_request.has_mode = true;
    command.diagnostic_request.mode = request.mode;
    command.diagnostic_request.has_pid = true;
    command.diagnostic_request.pid = request.pid;

    ck_assert(diagnostics::handleDiagnosticCommand(
             &getConfiguration()->diagnosticsManager, &command));
    diagnostics::sendRequests(&getConfiguration()->diagnosticsManager, &getCanBuses()[0]);
    fail_if(canQueueEmpty(0));
<<<<<<< HEAD
=======
    CanMessage message = {
         id: 0x7e8,
         format: CanMessageFormat::STANDARD,
         data: __builtin_bswap64(0x341024500000000),
         length: 8
    };
>>>>>>> f851e38e
    diagnostics::receiveCanMessage(&getConfiguration()->diagnosticsManager, &getCanBuses()[0],
            &message, &getConfiguration()->pipeline);
    fail_if(outputQueueEmpty());
    resetQueues();
    diagnostics::receiveCanMessage(&getConfiguration()->diagnosticsManager, &getCanBuses()[0],
            &message, &getConfiguration()->pipeline);
    fail_if(outputQueueEmpty());
}
END_TEST

START_TEST(test_command_multiple_responses)
{
    openxc_ControlCommand command = {0};
    command.has_type = true;
    command.type = openxc_ControlCommand_Type_DIAGNOSTIC;
    command.has_diagnostic_request = true;
    command.diagnostic_request.has_bus = true;
    command.diagnostic_request.bus = 1;
    command.diagnostic_request.has_message_id = true;
    command.diagnostic_request.message_id = request.arbitration_id;
    command.diagnostic_request.has_mode = true;
    command.diagnostic_request.mode = request.mode;
    command.diagnostic_request.has_pid = true;
    command.diagnostic_request.pid = request.pid;
    command.diagnostic_request.has_multiple_responses = true;
    command.diagnostic_request.multiple_responses = true;

    ck_assert(diagnostics::handleDiagnosticCommand(
             &getConfiguration()->diagnosticsManager, &command));
    diagnostics::sendRequests(&getConfiguration()->diagnosticsManager, &getCanBuses()[0]);
    fail_if(canQueueEmpty(0));
<<<<<<< HEAD
=======
    CanMessage message = {
         id: 0x7e8,
         format: CanMessageFormat::STANDARD,
         data: __builtin_bswap64(0x341024500000000),
         length: 8
    };
>>>>>>> f851e38e
    diagnostics::receiveCanMessage(&getConfiguration()->diagnosticsManager, &getCanBuses()[0],
            &message, &getConfiguration()->pipeline);
    fail_if(outputQueueEmpty());
    resetQueues();
    diagnostics::receiveCanMessage(&getConfiguration()->diagnosticsManager, &getCanBuses()[0],
            &message, &getConfiguration()->pipeline);
    fail_if(outputQueueEmpty());
}
END_TEST

START_TEST(test_broadcast_accept_multiple_responses)
{
    request.arbitration_id = OBD2_FUNCTIONAL_BROADCAST_ID;
    ck_assert(diagnostics::addRequest(&getConfiguration()->diagnosticsManager,
            &getCanBuses()[0], &request, NULL, true));
    diagnostics::sendRequests(&getConfiguration()->diagnosticsManager, &getCanBuses()[0]);
    fail_if(canQueueEmpty(0));
<<<<<<< HEAD
=======
    CanMessage message = {
         id: 0x7e8,
         format: CanMessageFormat::STANDARD,
         data: __builtin_bswap64(0x341024500000000),
         length: 8
    };
>>>>>>> f851e38e
    diagnostics::receiveCanMessage(&getConfiguration()->diagnosticsManager, &getCanBuses()[0],
            &message, &getConfiguration()->pipeline);
    fail_if(outputQueueEmpty());
    resetQueues();
    diagnostics::receiveCanMessage(&getConfiguration()->diagnosticsManager, &getCanBuses()[0],
            &message, &getConfiguration()->pipeline);
    fail_if(outputQueueEmpty());

}
END_TEST

START_TEST(test_broadcast_response_arb_id)
{
    // send a broadcast request, rx a response. make sure the response's message
    // ID is the response's message ID, not the func. broadcast ID
    request.arbitration_id = OBD2_FUNCTIONAL_BROADCAST_ID;
    ck_assert(diagnostics::addRequest(&getConfiguration()->diagnosticsManager,
            &getCanBuses()[0], &request));
    diagnostics::sendRequests(&getConfiguration()->diagnosticsManager, &getCanBuses()[0]);
    fail_if(canQueueEmpty(0));
<<<<<<< HEAD
=======
    CanMessage message = {
         id: 0x7e8,
         format: CanMessageFormat::STANDARD,
         data: __builtin_bswap64(0x341024500000000),
         length: 8
    };
>>>>>>> f851e38e
    diagnostics::receiveCanMessage(&getConfiguration()->diagnosticsManager, &getCanBuses()[0],
            &message, &getConfiguration()->pipeline);
    fail_if(outputQueueEmpty());

    uint8_t snapshot[QUEUE_LENGTH(uint8_t, OUTPUT_QUEUE) + 1];
    QUEUE_SNAPSHOT(uint8_t, OUTPUT_QUEUE, snapshot, sizeof(snapshot));
    snapshot[sizeof(snapshot) - 1] = NULL;
    ck_assert(strstr((char*)snapshot, "2024") != NULL);
    ck_assert(strstr((char*)snapshot, "2015") == NULL);
}
END_TEST

START_TEST(test_passthrough_decoder)
{
    ck_assert(diagnostics::addRequest(
             &getConfiguration()->diagnosticsManager,
             &getCanBuses()[0], &request, "this_will_have_value", false));
    diagnostics::sendRequests(&getConfiguration()->diagnosticsManager, &getCanBuses()[0]);
    fail_if(canQueueEmpty(0));
<<<<<<< HEAD
=======
    CanMessage message = {
         id: 0x7e8,
         format: CanMessageFormat::STANDARD,
         data: __builtin_bswap64(0x341024500000000),
         length: 8
    };
>>>>>>> f851e38e
    diagnostics::receiveCanMessage(&getConfiguration()->diagnosticsManager, &getCanBuses()[0],
            &message, &getConfiguration()->pipeline);
    fail_if(outputQueueEmpty());

    uint8_t snapshot[QUEUE_LENGTH(uint8_t, OUTPUT_QUEUE) + 1];
    QUEUE_SNAPSHOT(uint8_t, OUTPUT_QUEUE, snapshot, sizeof(snapshot));
    snapshot[sizeof(snapshot) - 1] = NULL;
    ck_assert(strstr((char*)snapshot, "69") != NULL);
}
END_TEST

START_TEST(test_requests_on_multiple_buses)
{
    ck_assert(diagnostics::addRequest(&getConfiguration()->diagnosticsManager,
            &getCanBuses()[0], &request));
    diagnostics::sendRequests(&getConfiguration()->diagnosticsManager, &getCanBuses()[0]);
    fail_if(canQueueEmpty(0));

    resetQueues();

    ck_assert(diagnostics::addRequest(&getConfiguration()->diagnosticsManager,
            &getCanBuses()[1], &request));
    diagnostics::sendRequests(&getConfiguration()->diagnosticsManager, &getCanBuses()[1]);

    diagnostics::receiveCanMessage(&getConfiguration()->diagnosticsManager, &getCanBuses()[0],
            &message, &getConfiguration()->pipeline);
    fail_if(outputQueueEmpty());
    resetQueues();

    diagnostics::receiveCanMessage(&getConfiguration()->diagnosticsManager, &getCanBuses()[1],
            &message, &getConfiguration()->pipeline);
    fail_if(outputQueueEmpty());
}
END_TEST

START_TEST(test_update_inflight)
{
    // Add and send one diag request, then before rx or timeout, update it.
    ck_assert(diagnostics::addRequest(&getConfiguration()->diagnosticsManager,
            &getCanBuses()[0], &request));
    diagnostics::sendRequests(&getConfiguration()->diagnosticsManager, &getCanBuses()[0]);
    fail_if(canQueueEmpty(0));

    resetQueues();

    ck_assert(diagnostics::addRecurringRequest(&getConfiguration()->diagnosticsManager,
            &getCanBuses()[0], &request, 10));
    diagnostics::sendRequests(&getConfiguration()->diagnosticsManager, &getCanBuses()[0]);
    FAKE_TIME += 100;
    diagnostics::sendRequests(&getConfiguration()->diagnosticsManager, &getCanBuses()[0]);
    fail_if(canQueueEmpty(0));

    resetQueues();
    FAKE_TIME += 100;

    // recur
    diagnostics::sendRequests(&getConfiguration()->diagnosticsManager, &getCanBuses()[0]);
    fail_if(canQueueEmpty(0));
}

END_TEST

START_TEST(test_use_all_free_entries)
{
    for(int i = 0; i < MAX_SIMULTANEOUS_DIAG_REQUESTS; i++) {
        request.arbitration_id = 1 + i;
        ck_assert(diagnostics::addRequest(&getConfiguration()->diagnosticsManager,
                &getCanBuses()[0], &request));
    }
    ++request.arbitration_id;
    ck_assert(!diagnostics::addRequest(&getConfiguration()->diagnosticsManager,
            &getCanBuses()[0], &request));
}
END_TEST

int countFilters(CanBus* bus) {
    int filterCount = 0;
    AcceptanceFilterListEntry* entry;
    LIST_FOREACH(entry, &bus->acceptanceFilters, entries) {
        ++filterCount;
    }
    return filterCount;
}

START_TEST(test_broadcast_can_filters)
{
    request.arbitration_id = OBD2_FUNCTIONAL_BROADCAST_ID;
    ck_assert(diagnostics::addRequest(&getConfiguration()->diagnosticsManager,
            &getCanBuses()[0], &request));

    ck_assert_int_eq(countFilters(&getCanBuses()[0]), 8);
}
END_TEST

START_TEST(test_can_filters)
{
    ck_assert(diagnostics::addRequest(&getConfiguration()->diagnosticsManager,
            &getCanBuses()[0], &request));
    ck_assert_int_eq(countFilters(&getCanBuses()[0]), 1);

    request.pid = request.pid + 1;
    ck_assert(diagnostics::addRequest(&getConfiguration()->diagnosticsManager,
            &getCanBuses()[0], &request));

    ck_assert_int_eq(countFilters(&getCanBuses()[0]), 1);

    ++request.arbitration_id;
    ck_assert(diagnostics::addRequest(&getConfiguration()->diagnosticsManager,
            &getCanBuses()[0], &request));
    ck_assert_int_eq(countFilters(&getCanBuses()[0]), 2);

}
END_TEST

START_TEST(test_can_filters_broken)
{
    ACCEPTANCE_FILTER_STATUS = false;
    ck_assert(!diagnostics::addRequest(&getConfiguration()->diagnosticsManager,
            &getCanBuses()[0], &request));
    ck_assert_int_eq(countFilters(&getCanBuses()[0]), 0);
}
END_TEST

Suite* suite(void) {
    Suite* s = suite_create("diagnostics");
    TCase *tc_core = tcase_create("core");
    tcase_add_checked_fixture(tc_core, setup, NULL);
    tcase_add_test(tc_core, test_add_basic_request);
    tcase_add_test(tc_core, test_add_request_other_bus);
    tcase_add_test(tc_core, test_add_request_with_name);
    tcase_add_test(tc_core, test_add_request_with_decoder_no_name_allowed);
    tcase_add_test(tc_core, test_add_request_with_name_and_decoder);
    tcase_add_test(tc_core, test_add_recurring);
    tcase_add_test(tc_core, test_add_recurring_too_frequent);
    tcase_add_test(tc_core, test_padding_on_by_default);
    tcase_add_test(tc_core, test_padding_enabled);
    tcase_add_test(tc_core, test_padding_disabled);
    tcase_add_test(tc_core, test_update_existing_recurring);
    tcase_add_test(tc_core, test_simultaneous_recurring_nonrecurring);
    tcase_add_test(tc_core, test_cancel_recurring);
    tcase_add_test(tc_core, test_add_nonrecurring_doesnt_clobber_recurring);
    tcase_add_test(tc_core, test_receive_nonrecurring_twice);
    tcase_add_test(tc_core, test_nonrecurring_timeout);
    tcase_add_test(tc_core, test_recognized_obd2_request);
    tcase_add_test(tc_core, test_recognized_obd2_request_overridden);

    tcase_add_test(tc_core, test_recurring_staggered);
    tcase_add_test(tc_core, test_nonrecurring_not_staggered);

    tcase_add_test(tc_core, test_clear_to_send_blocked);
    tcase_add_test(tc_core, test_clear_to_send);
    tcase_add_test(tc_core, test_broadcast_response_arb_id);
    tcase_add_test(tc_core, test_broadcast_accept_multiple_responses);
    tcase_add_test(tc_core, test_passthrough_decoder);
    tcase_add_test(tc_core, test_requests_on_multiple_buses);
    tcase_add_test(tc_core, test_update_inflight);
    tcase_add_test(tc_core, test_use_all_free_entries);
    tcase_add_test(tc_core, test_broadcast_can_filters);
    tcase_add_test(tc_core, test_can_filters);
    tcase_add_test(tc_core, test_can_filters_broken);

    tcase_add_test(tc_core, test_command_multiple_responses);
    tcase_add_test(tc_core, test_command_multiple_responses_default_broadcast);
    tcase_add_test(tc_core, test_command_single_response_default);

    tcase_add_test(tc_core, test_request_callback);

    tcase_add_test(tc_core, test_recurring_obd2_build);

    suite_add_tcase(s, tc_core);

    return s;
}

int main(void) {
    int numberFailed;
    Suite* s = suite();
    SRunner *sr = srunner_create(s);
    // Don't fork so we can actually use gdb
    srunner_set_fork_status(sr, CK_NOFORK);
    srunner_run_all(sr, CK_NORMAL);
    numberFailed = srunner_ntests_failed(sr);
    srunner_free(sr);
    return (numberFailed == 0) ? 0 : 1;
}<|MERGE_RESOLUTION|>--- conflicted
+++ resolved
@@ -31,12 +31,8 @@
 
 CanMessage message = {
    id: request.arbitration_id + 0x8,
-<<<<<<< HEAD
+   format: CanMessageFormat::STANDARD,
    data: {0x03, 0x41, 0x02, 0x45},
-=======
-   format: CanMessageFormat::STANDARD,
-   data: __builtin_bswap64(0x341024500000000),
->>>>>>> f851e38e
    length: 8
 };
 
@@ -615,15 +611,6 @@
              &getConfiguration()->diagnosticsManager, &command));
     diagnostics::sendRequests(&getConfiguration()->diagnosticsManager, &getCanBuses()[0]);
     fail_if(canQueueEmpty(0));
-<<<<<<< HEAD
-=======
-    CanMessage message = {
-         id: 0x7e8,
-         format: CanMessageFormat::STANDARD,
-         data: __builtin_bswap64(0x341024500000000),
-         length: 8
-    };
->>>>>>> f851e38e
     diagnostics::receiveCanMessage(&getConfiguration()->diagnosticsManager, &getCanBuses()[0],
             &message, &getConfiguration()->pipeline);
     fail_if(outputQueueEmpty());
@@ -653,15 +640,6 @@
              &getConfiguration()->diagnosticsManager, &command));
     diagnostics::sendRequests(&getConfiguration()->diagnosticsManager, &getCanBuses()[0]);
     fail_if(canQueueEmpty(0));
-<<<<<<< HEAD
-=======
-    CanMessage message = {
-         id: 0x7e8,
-         format: CanMessageFormat::STANDARD,
-         data: __builtin_bswap64(0x341024500000000),
-         length: 8
-    };
->>>>>>> f851e38e
     diagnostics::receiveCanMessage(&getConfiguration()->diagnosticsManager, &getCanBuses()[0],
             &message, &getConfiguration()->pipeline);
     fail_if(outputQueueEmpty());
@@ -693,15 +671,6 @@
              &getConfiguration()->diagnosticsManager, &command));
     diagnostics::sendRequests(&getConfiguration()->diagnosticsManager, &getCanBuses()[0]);
     fail_if(canQueueEmpty(0));
-<<<<<<< HEAD
-=======
-    CanMessage message = {
-         id: 0x7e8,
-         format: CanMessageFormat::STANDARD,
-         data: __builtin_bswap64(0x341024500000000),
-         length: 8
-    };
->>>>>>> f851e38e
     diagnostics::receiveCanMessage(&getConfiguration()->diagnosticsManager, &getCanBuses()[0],
             &message, &getConfiguration()->pipeline);
     fail_if(outputQueueEmpty());
@@ -719,15 +688,6 @@
             &getCanBuses()[0], &request, NULL, true));
     diagnostics::sendRequests(&getConfiguration()->diagnosticsManager, &getCanBuses()[0]);
     fail_if(canQueueEmpty(0));
-<<<<<<< HEAD
-=======
-    CanMessage message = {
-         id: 0x7e8,
-         format: CanMessageFormat::STANDARD,
-         data: __builtin_bswap64(0x341024500000000),
-         length: 8
-    };
->>>>>>> f851e38e
     diagnostics::receiveCanMessage(&getConfiguration()->diagnosticsManager, &getCanBuses()[0],
             &message, &getConfiguration()->pipeline);
     fail_if(outputQueueEmpty());
@@ -748,15 +708,6 @@
             &getCanBuses()[0], &request));
     diagnostics::sendRequests(&getConfiguration()->diagnosticsManager, &getCanBuses()[0]);
     fail_if(canQueueEmpty(0));
-<<<<<<< HEAD
-=======
-    CanMessage message = {
-         id: 0x7e8,
-         format: CanMessageFormat::STANDARD,
-         data: __builtin_bswap64(0x341024500000000),
-         length: 8
-    };
->>>>>>> f851e38e
     diagnostics::receiveCanMessage(&getConfiguration()->diagnosticsManager, &getCanBuses()[0],
             &message, &getConfiguration()->pipeline);
     fail_if(outputQueueEmpty());
@@ -776,15 +727,6 @@
              &getCanBuses()[0], &request, "this_will_have_value", false));
     diagnostics::sendRequests(&getConfiguration()->diagnosticsManager, &getCanBuses()[0]);
     fail_if(canQueueEmpty(0));
-<<<<<<< HEAD
-=======
-    CanMessage message = {
-         id: 0x7e8,
-         format: CanMessageFormat::STANDARD,
-         data: __builtin_bswap64(0x341024500000000),
-         length: 8
-    };
->>>>>>> f851e38e
     diagnostics::receiveCanMessage(&getConfiguration()->diagnosticsManager, &getCanBuses()[0],
             &message, &getConfiguration()->pipeline);
     fail_if(outputQueueEmpty());
