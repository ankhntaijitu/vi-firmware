#include <check.h>
#include <stdint.h>
#include "interface/pipeline.h"
#include "emqueue.h"
#include "cJSON.h"

<<<<<<< HEAD
namespace uart = openxc::interface::uart;
using openxc::interface::Listener;

Listener listener;
UsbDevice usbDevice;
UartDevice uartDevice;
NetworkDevice networkDevice;
=======
using openxc::interface::Pipeline;

Pipeline pipeline;
UsbDevice usb;
UartDevice uart;
NetworkDevice network;
>>>>>>> c9306803

extern bool USB_PROCESSED;
extern bool UART_PROCESSED;
extern bool NETWORK_PROCESSED;

void setup() {
<<<<<<< HEAD
    listener.usb = &usbDevice;
    listener.uart = NULL;
    listener.network = NULL;
    initializeUsb(&usbDevice);
    uart::initialize(&uartDevice);
    initializeNetwork(&networkDevice);
    listener.usb->configured = true;
=======
    pipeline.usb = &usb;
    pipeline.uart = NULL;
    pipeline.network = NULL;
    initializeUsb(&usb);
    initializeUart(&uart);
    initializeNetwork(&network);
    pipeline.usb->configured = true;
>>>>>>> c9306803
    USB_PROCESSED = false;
    UART_PROCESSED = false;
    NETWORK_PROCESSED = false;
}

START_TEST (test_only_usb)
{
    const char* message = "message";
    sendMessage(&pipeline, (uint8_t*)message, 8);

    uint8_t snapshot[QUEUE_LENGTH(uint8_t, &pipeline.usb->sendQueue)];
    QUEUE_SNAPSHOT(uint8_t, &pipeline.usb->sendQueue, snapshot);
    ck_assert_str_eq((char*)snapshot, "message");
}
END_TEST

START_TEST (test_full_network)
{
<<<<<<< HEAD
    listener.network = &networkDevice;
=======
    pipeline.network = &network;
>>>>>>> c9306803
    for(int i = 0; i < 512; i++) {
        QUEUE_PUSH(uint8_t, &pipeline.network->sendQueue, (uint8_t) 128);
    }
    fail_unless(QUEUE_FULL(uint8_t, &pipeline.network->sendQueue));

    const char* message = "message";
    sendMessage(&pipeline, (uint8_t*)message, 8);
}
END_TEST

START_TEST (test_full_uart)
{
<<<<<<< HEAD
    listener.uart = &uartDevice;
=======
    pipeline.uart = &uart;
>>>>>>> c9306803
    for(int i = 0; i < 512; i++) {
        QUEUE_PUSH(uint8_t, &pipeline.uart->sendQueue, (uint8_t) 128);
    }
    fail_unless(QUEUE_FULL(uint8_t, &pipeline.uart->sendQueue));

    const char* message = "message";
    sendMessage(&pipeline, (uint8_t*)message, 8);
}
END_TEST

START_TEST (test_full_usb)
{
    for(int i = 0; i < 512; i++) {
        QUEUE_PUSH(uint8_t, &pipeline.usb->sendQueue, (uint8_t) 128);
    }
    fail_unless(QUEUE_FULL(uint8_t, &pipeline.usb->sendQueue));

    const char* message = "message";
    sendMessage(&pipeline, (uint8_t*)message, 8);
}
END_TEST

START_TEST (test_with_uart)
{
<<<<<<< HEAD
    listener.uart = &uartDevice;
=======
    pipeline.uart = &uart;
>>>>>>> c9306803
    const char* message = "message";
    sendMessage(&pipeline, (uint8_t*)message, 8);

    uint8_t snapshot[QUEUE_LENGTH(uint8_t, &pipeline.usb->sendQueue)];
    QUEUE_SNAPSHOT(uint8_t, &pipeline.usb->sendQueue, snapshot);
    ck_assert_str_eq((char*)snapshot, "message");

    snapshot[QUEUE_LENGTH(uint8_t, &pipeline.uart->sendQueue)];
    QUEUE_SNAPSHOT(uint8_t, &pipeline.uart->sendQueue, snapshot);
    ck_assert_str_eq((char*)snapshot, "message");
}
END_TEST

START_TEST (test_with_uart_and_network)
{
<<<<<<< HEAD
    listener.uart = &uartDevice;
    listener.network = &networkDevice;
=======
    pipeline.uart = &uart;
    pipeline.network = &network;
>>>>>>> c9306803
    const char* message = "message";
    sendMessage(&pipeline, (uint8_t*)message, 8);

    uint8_t snapshot[QUEUE_LENGTH(uint8_t, &pipeline.usb->sendQueue)];
    QUEUE_SNAPSHOT(uint8_t, &pipeline.usb->sendQueue, snapshot);
    ck_assert_str_eq((char*)snapshot, "message");

    snapshot[QUEUE_LENGTH(uint8_t, &pipeline.uart->sendQueue)];
    QUEUE_SNAPSHOT(uint8_t, &pipeline.uart->sendQueue, snapshot);
    ck_assert_str_eq((char*)snapshot, "message");

    snapshot[QUEUE_LENGTH(uint8_t, &pipeline.network->sendQueue)];
    QUEUE_SNAPSHOT(uint8_t, &pipeline.network->sendQueue, snapshot);
    ck_assert_str_eq((char*)snapshot, "message");
}
END_TEST

START_TEST (test_process_usb)
{
    processPipelineQueues(&pipeline);
    fail_unless(USB_PROCESSED);
    fail_if(UART_PROCESSED);
    fail_if(NETWORK_PROCESSED);
}
END_TEST

START_TEST (test_process_usb_and_uart)
{
<<<<<<< HEAD
    listener.uart = &uartDevice;
    processListenerQueues(&listener);
=======
    pipeline.uart = &uart;
    processPipelineQueues(&pipeline);
>>>>>>> c9306803
    fail_unless(USB_PROCESSED);
    fail_unless(UART_PROCESSED);
    fail_if(NETWORK_PROCESSED);
}
END_TEST

START_TEST (test_process_all)
{
<<<<<<< HEAD
    listener.uart = &uartDevice;
    listener.network = &networkDevice;
    processListenerQueues(&listener);
=======
    pipeline.uart = &uart;
    pipeline.network = &network;
    processPipelineQueues(&pipeline);
>>>>>>> c9306803
    fail_unless(USB_PROCESSED);
    fail_unless(UART_PROCESSED);
    fail_unless(NETWORK_PROCESSED);
}
END_TEST

Suite* pipelineSuite(void) {
    Suite* s = suite_create("pipeline");
    TCase *tc_core = tcase_create("core");
    tcase_add_checked_fixture(tc_core, setup, NULL);
    tcase_add_test(tc_core, test_only_usb);
    tcase_add_test(tc_core, test_with_uart);
    tcase_add_test(tc_core, test_with_uart_and_network);
    tcase_add_test(tc_core, test_full_usb);
    tcase_add_test(tc_core, test_full_uart);
    tcase_add_test(tc_core, test_full_network);
    tcase_add_test(tc_core, test_process_all);
    tcase_add_test(tc_core, test_process_usb_and_uart);
    tcase_add_test(tc_core, test_process_usb);
    suite_add_tcase(s, tc_core);

    return s;
}

int main(void) {
    int numberFailed;
    Suite* s = pipelineSuite();
    SRunner *sr = srunner_create(s);
    // Don't fork so we can actually use gdb
    srunner_set_fork_status(sr, CK_NOFORK);
    srunner_run_all(sr, CK_NORMAL);
    numberFailed = srunner_ntests_failed(sr);
    srunner_free(sr);
    return (numberFailed == 0) ? 0 : 1;
}<|MERGE_RESOLUTION|>--- conflicted
+++ resolved
@@ -4,45 +4,26 @@
 #include "emqueue.h"
 #include "cJSON.h"
 
-<<<<<<< HEAD
 namespace uart = openxc::interface::uart;
-using openxc::interface::Listener;
+using openxc::interface::Pipeline;
 
-Listener listener;
+Pipeline pipeline;
 UsbDevice usbDevice;
 UartDevice uartDevice;
 NetworkDevice networkDevice;
-=======
-using openxc::interface::Pipeline;
-
-Pipeline pipeline;
-UsbDevice usb;
-UartDevice uart;
-NetworkDevice network;
->>>>>>> c9306803
 
 extern bool USB_PROCESSED;
 extern bool UART_PROCESSED;
 extern bool NETWORK_PROCESSED;
 
 void setup() {
-<<<<<<< HEAD
-    listener.usb = &usbDevice;
-    listener.uart = NULL;
-    listener.network = NULL;
+    pipeline.usb = &usbDevice;
+    pipeline.uart = NULL;
+    pipeline.network = NULL;
     initializeUsb(&usbDevice);
     uart::initialize(&uartDevice);
     initializeNetwork(&networkDevice);
-    listener.usb->configured = true;
-=======
-    pipeline.usb = &usb;
-    pipeline.uart = NULL;
-    pipeline.network = NULL;
-    initializeUsb(&usb);
-    initializeUart(&uart);
-    initializeNetwork(&network);
     pipeline.usb->configured = true;
->>>>>>> c9306803
     USB_PROCESSED = false;
     UART_PROCESSED = false;
     NETWORK_PROCESSED = false;
@@ -61,11 +42,7 @@
 
 START_TEST (test_full_network)
 {
-<<<<<<< HEAD
-    listener.network = &networkDevice;
-=======
-    pipeline.network = &network;
->>>>>>> c9306803
+    pipeline.network = &networkDevice;
     for(int i = 0; i < 512; i++) {
         QUEUE_PUSH(uint8_t, &pipeline.network->sendQueue, (uint8_t) 128);
     }
@@ -78,11 +55,7 @@
 
 START_TEST (test_full_uart)
 {
-<<<<<<< HEAD
-    listener.uart = &uartDevice;
-=======
-    pipeline.uart = &uart;
->>>>>>> c9306803
+    pipeline.uart = &uartDevice;
     for(int i = 0; i < 512; i++) {
         QUEUE_PUSH(uint8_t, &pipeline.uart->sendQueue, (uint8_t) 128);
     }
@@ -107,11 +80,7 @@
 
 START_TEST (test_with_uart)
 {
-<<<<<<< HEAD
-    listener.uart = &uartDevice;
-=======
-    pipeline.uart = &uart;
->>>>>>> c9306803
+    pipeline.uart = &uartDevice;
     const char* message = "message";
     sendMessage(&pipeline, (uint8_t*)message, 8);
 
@@ -127,13 +96,8 @@
 
 START_TEST (test_with_uart_and_network)
 {
-<<<<<<< HEAD
-    listener.uart = &uartDevice;
-    listener.network = &networkDevice;
-=======
-    pipeline.uart = &uart;
-    pipeline.network = &network;
->>>>>>> c9306803
+    pipeline.uart = &uartDevice;
+    pipeline.network = &networkDevice;
     const char* message = "message";
     sendMessage(&pipeline, (uint8_t*)message, 8);
 
@@ -162,13 +126,8 @@
 
 START_TEST (test_process_usb_and_uart)
 {
-<<<<<<< HEAD
-    listener.uart = &uartDevice;
-    processListenerQueues(&listener);
-=======
-    pipeline.uart = &uart;
+    pipeline.uart = &uartDevice;
     processPipelineQueues(&pipeline);
->>>>>>> c9306803
     fail_unless(USB_PROCESSED);
     fail_unless(UART_PROCESSED);
     fail_if(NETWORK_PROCESSED);
@@ -177,15 +136,9 @@
 
 START_TEST (test_process_all)
 {
-<<<<<<< HEAD
-    listener.uart = &uartDevice;
-    listener.network = &networkDevice;
-    processListenerQueues(&listener);
-=======
-    pipeline.uart = &uart;
-    pipeline.network = &network;
+    pipeline.uart = &uartDevice;
+    pipeline.network = &networkDevice;
     processPipelineQueues(&pipeline);
->>>>>>> c9306803
     fail_unless(USB_PROCESSED);
     fail_unless(UART_PROCESSED);
     fail_unless(NETWORK_PROCESSED);
