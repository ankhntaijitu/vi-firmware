--- conflicted
+++ resolved
@@ -103,27 +103,17 @@
 
 START_TEST (test_enqueue_message)
 {
-<<<<<<< HEAD
-    CanMessage message = {42, 0x123456};
+    CanMessage message = {42, CanMessageFormat::STANDARD, 0x123456};
     can::write::enqueueMessage(&getCanBuses()[0], &message);
-=======
+
+    ck_assert_int_eq(1, QUEUE_LENGTH(CanMessage, &getCanBuses()[0].sendQueue));
+}
+END_TEST
+
+START_TEST (test_swaps_byte_order)
+{
     CanMessage message = {42, CanMessageFormat::STANDARD, 0x123456};
-    can::write::enqueueMessage(&bus, &message);
->>>>>>> d4838685
-
-    ck_assert_int_eq(1, QUEUE_LENGTH(CanMessage, &getCanBuses()[0].sendQueue));
-}
-END_TEST
-
-START_TEST (test_swaps_byte_order)
-{
-<<<<<<< HEAD
-    CanMessage message = {42, 0x123456};
     can::write::enqueueMessage(&getCanBuses()[0], &message);
-=======
-    CanMessage message = {42, CanMessageFormat::STANDARD, 0x123456};
-    can::write::enqueueMessage(&bus, &message);
->>>>>>> d4838685
 
     CanMessage queuedMessage = QUEUE_POP(CanMessage,
             &getCanBuses()[0].sendQueue);
