--- conflicted
+++ resolved
@@ -38,16 +38,12 @@
 CanMessage message = {
     id: 0x1,
     format: CanMessageFormat::STANDARD,
-    data: 0x2
+    data: {0x1, 0x2}
 };
 
 START_TEST (test_update_data_lights_can_active)
 {
     CanBus* bus = &getCanBuses()[0];
-<<<<<<< HEAD
-    CanMessage message = {1, {0x1, 0x2}};
-=======
->>>>>>> f851e38e
     QUEUE_PUSH(CanMessage, &bus->receiveQueue, message);
     receiveCan(&getConfiguration()->pipeline, bus);
 
@@ -65,10 +61,6 @@
                 openxc::lights::COLORS.red));
 
     CanBus* bus = &getCanBuses()[0];
-<<<<<<< HEAD
-    CanMessage message = {1, {0x1, 0x2}};
-=======
->>>>>>> f851e38e
     QUEUE_PUSH(CanMessage, &bus->receiveQueue, message);
     receiveCan(&getConfiguration()->pipeline, bus);
 
@@ -80,10 +72,6 @@
 START_TEST (test_update_data_lights_suspend)
 {
     CanBus* bus = &getCanBuses()[0];
-<<<<<<< HEAD
-    CanMessage message = {1, {0x1, 0x2}};
-=======
->>>>>>> f851e38e
     QUEUE_PUSH(CanMessage, &bus->receiveQueue, message);
     receiveCan(&getConfiguration()->pipeline, bus);
 
