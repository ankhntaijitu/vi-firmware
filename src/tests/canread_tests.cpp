#include <check.h>
#include <stdint.h>
#include "signals.h"
#include "can/canutil.h"
#include "can/canread.h"
#include "can/canwrite.h"
#include "pipeline.h"
#include "config.h"
#include "cJSON.h"

namespace usb = openxc::interface::usb;
namespace can = openxc::can;

using openxc::can::read::booleanHandler;
using openxc::can::read::ignoreHandler;
using openxc::can::read::stateHandler;
using openxc::can::read::passthroughHandler;
using openxc::can::read::sendEventedBooleanMessage;
using openxc::can::read::sendEventedStringMessage;
using openxc::can::read::sendEventedFloatMessage;
using openxc::can::read::sendBooleanMessage;
using openxc::can::read::sendNumericalMessage;
using openxc::can::read::sendStringMessage;
using openxc::pipeline::Pipeline;
using openxc::signals::getSignalCount;
using openxc::signals::getSignals;
using openxc::signals::getCanBuses;
using openxc::signals::getMessages;
using openxc::signals::getMessageCount;
using openxc::config::getConfiguration;

const uint8_t TEST_DATA[8] = {0xEB};

extern unsigned long FAKE_TIME;
extern void initializeVehicleInterface();

QUEUE_TYPE(uint8_t)* OUTPUT_QUEUE = &getConfiguration()->usb.endpoints[
        IN_ENDPOINT_INDEX].queue;

bool queueEmpty() {
    return QUEUE_EMPTY(uint8_t, OUTPUT_QUEUE);
}


void setup() {
    FAKE_TIME = 1000;
    initializeVehicleInterface();
    getConfiguration()->payloadFormat = openxc::payload::PayloadFormat::JSON;
    usb::initialize(&getConfiguration()->usb);
    getConfiguration()->usb.configured = true;
    for(int i = 0; i < getSignalCount(); i++) {
        getSignals()[i].received = false;
        getSignals()[i].sendSame = true;
        getSignals()[i].frequencyClock = {0};
    }
}

START_TEST (test_passthrough_handler)
{
    bool send = true;
    ck_assert_int_eq(passthroughHandler(&getSignals()[0], getSignals(),
            getSignalCount(), &getConfiguration()->pipeline, 42.0, &send),
            42.0);
    fail_unless(send);
}
END_TEST

START_TEST (test_boolean_handler)
{
    bool send = true;
    fail_unless(booleanHandler(&getSignals()[0], getSignals(), getSignalCount(),
                &getConfiguration()->pipeline, 1.0, &send));
    fail_unless(send);
    fail_unless(booleanHandler(&getSignals()[0], getSignals(), getSignalCount(),
                &getConfiguration()->pipeline, 0.5, &send));
    fail_unless(send);
    fail_if(booleanHandler(&getSignals()[0], getSignals(), getSignalCount(),
                &getConfiguration()->pipeline, 0, &send));
    fail_unless(send);
}
END_TEST

START_TEST (test_ignore_handler)
{
    bool send = true;
    ignoreHandler(&getSignals()[0], getSignals(), getSignalCount(),
            &getConfiguration()->pipeline, 1.0, &send);
    fail_if(send);
}
END_TEST

START_TEST (test_state_handler)
{
    bool send = true;
    ck_assert_str_eq(stateHandler(&getSignals()[1], getSignals(),
                getSignalCount(), &getConfiguration()->pipeline, 2, &send),
            getSignals()[1].states[1].name);
    fail_unless(send);
    stateHandler(&getSignals()[1], getSignals(), getSignalCount(),
            &getConfiguration()->pipeline, 42, &send);
    fail_if(send);
}
END_TEST

START_TEST (test_send_numerical)
{
    fail_unless(queueEmpty());
    sendNumericalMessage("test", 42, &getConfiguration()->pipeline);
    fail_if(queueEmpty());

    uint8_t snapshot[QUEUE_LENGTH(uint8_t, OUTPUT_QUEUE) + 1];
    QUEUE_SNAPSHOT(uint8_t, OUTPUT_QUEUE, snapshot, sizeof(snapshot));
    snapshot[sizeof(snapshot) - 1] = NULL;
    ck_assert_str_eq((char*)snapshot, "{\"name\":\"test\",\"value\":42}\0");
}
END_TEST

START_TEST (test_preserve_float_precision)
{
    fail_unless(queueEmpty());
    float value = 42.5;
    sendNumericalMessage("test", value, &getConfiguration()->pipeline);
    fail_if(queueEmpty());

    uint8_t snapshot[QUEUE_LENGTH(uint8_t, OUTPUT_QUEUE) + 1];
    QUEUE_SNAPSHOT(uint8_t, OUTPUT_QUEUE, snapshot, sizeof(snapshot));
    snapshot[sizeof(snapshot) - 1] = NULL;
    ck_assert_str_eq((char*)snapshot,
            "{\"name\":\"test\",\"value\":42.500000}\0");
}
END_TEST

START_TEST (test_send_boolean)
{
    fail_unless(queueEmpty());
    sendBooleanMessage("test", false, &getConfiguration()->pipeline);
    fail_if(queueEmpty());

    uint8_t snapshot[QUEUE_LENGTH(uint8_t, OUTPUT_QUEUE) + 1];
    QUEUE_SNAPSHOT(uint8_t, OUTPUT_QUEUE, snapshot, sizeof(snapshot));
    snapshot[sizeof(snapshot) - 1] = NULL;
    ck_assert_str_eq((char*)snapshot,
            "{\"name\":\"test\",\"value\":false}\0");
}
END_TEST

START_TEST (test_send_string)
{
    fail_unless(queueEmpty());
    sendStringMessage("test", "string", &getConfiguration()->pipeline);
    fail_if(queueEmpty());

    uint8_t snapshot[QUEUE_LENGTH(uint8_t, OUTPUT_QUEUE) + 1];
    QUEUE_SNAPSHOT(uint8_t, OUTPUT_QUEUE, snapshot, sizeof(snapshot));
    snapshot[sizeof(snapshot) - 1] = NULL;
    ck_assert_str_eq((char*)snapshot,
            "{\"name\":\"test\",\"value\":\"string\"}\0");
}
END_TEST

START_TEST (test_send_evented_boolean)
{
    fail_unless(queueEmpty());
    sendEventedBooleanMessage("test", "value", false,
            &getConfiguration()->pipeline);
    fail_if(queueEmpty());

    uint8_t snapshot[QUEUE_LENGTH(uint8_t, OUTPUT_QUEUE) + 1];
    QUEUE_SNAPSHOT(uint8_t, OUTPUT_QUEUE, snapshot, sizeof(snapshot));
    snapshot[sizeof(snapshot) - 1] = NULL;
    ck_assert_str_eq((char*)snapshot,
            "{\"name\":\"test\",\"value\":\"value\",\"event\":false}\0");
}
END_TEST

START_TEST (test_send_evented_string)
{
    fail_unless(queueEmpty());
    sendEventedStringMessage("test", "value", "event",
            &getConfiguration()->pipeline);
    fail_if(queueEmpty());

    uint8_t snapshot[QUEUE_LENGTH(uint8_t, OUTPUT_QUEUE) + 1];
    QUEUE_SNAPSHOT(uint8_t, OUTPUT_QUEUE, snapshot, sizeof(snapshot));
    snapshot[sizeof(snapshot) - 1] = NULL;
    ck_assert_str_eq((char*)snapshot,
            "{\"name\":\"test\",\"value\":\"value\",\"event\":\"event\"}\0");
}
END_TEST

START_TEST (test_send_evented_float)
{
    fail_unless(queueEmpty());
    sendEventedFloatMessage("test", "value", 43.0,
            &getConfiguration()->pipeline);
    fail_if(queueEmpty());

    uint8_t snapshot[QUEUE_LENGTH(uint8_t, OUTPUT_QUEUE) + 1];
    QUEUE_SNAPSHOT(uint8_t, OUTPUT_QUEUE, snapshot, sizeof(snapshot));
    snapshot[sizeof(snapshot) - 1] = NULL;
    ck_assert_str_eq((char*)snapshot,
            "{\"name\":\"test\",\"value\":\"value\",\"event\":43}\0");
}
END_TEST

START_TEST (test_passthrough_force_send_changed)
{
    fail_unless(queueEmpty());
<<<<<<< HEAD
    CanMessage message = {getMessages()[2].id, {0x12, 0x34}};
=======
    CanMessage message = {
        id: getMessages()[2].id,
        format: CanMessageFormat::STANDARD,
        data: 0x1234
    };
>>>>>>> f851e38e
    can::read::passthroughMessage(&getCanBuses()[0], &message, getMessages(),
            getMessageCount(), &getConfiguration()->pipeline);
    fail_if(queueEmpty());
    QUEUE_INIT(uint8_t, OUTPUT_QUEUE);
    can::read::passthroughMessage(&getCanBuses()[0], &message, getMessages(),
            getMessageCount(), &getConfiguration()->pipeline);
    fail_unless(queueEmpty());
    message.data[0] = 0x56;
    message.data[1] = 0x78;
    can::read::passthroughMessage(&getCanBuses()[0], &message, getMessages(),
            getMessageCount(), &getConfiguration()->pipeline);
    fail_if(queueEmpty());
}
END_TEST

START_TEST (test_passthrough_limited_frequency)
{
    fail_unless(queueEmpty());
<<<<<<< HEAD
    CanMessage message = {getMessages()[1].id, {0x12, 0x34}};
=======
    CanMessage message = {
        id: getMessages()[1].id,
        format: CanMessageFormat::STANDARD,
        data: 0x1234
    };
>>>>>>> f851e38e
    can::read::passthroughMessage(&getCanBuses()[0], &message, getMessages(),
            getMessageCount(), &getConfiguration()->pipeline);
    fail_if(queueEmpty());
    QUEUE_INIT(uint8_t, OUTPUT_QUEUE);
    can::read::passthroughMessage(&getCanBuses()[0], &message, getMessages(),
            getMessageCount(), &getConfiguration()->pipeline);
    fail_unless(queueEmpty());
    FAKE_TIME += 2000;
    can::read::passthroughMessage(&getCanBuses()[0], &message, getMessages(),
            getMessageCount(), &getConfiguration()->pipeline);
    fail_if(queueEmpty());
}
END_TEST

START_TEST (test_passthrough_message)
{
    fail_unless(queueEmpty());
<<<<<<< HEAD
    CanMessage message = {42,
        {0x12, 0x34, 0x56, 0x78, 0x9A, 0xBC, 0xDE, 0xF1},  8};
=======
    CanMessage message = {
        id: 42,
        format: CanMessageFormat::STANDARD,
        data: 0x123456789ABCDEF1LLU,
        length: 8
    };
>>>>>>> f851e38e
    can::read::passthroughMessage(&getCanBuses()[0], &message, NULL, 0,
            &getConfiguration()->pipeline);
    fail_if(queueEmpty());

    uint8_t snapshot[QUEUE_LENGTH(uint8_t, OUTPUT_QUEUE) + 1];
    QUEUE_SNAPSHOT(uint8_t, OUTPUT_QUEUE, snapshot, sizeof(snapshot));
    snapshot[sizeof(snapshot) - 1] = NULL;
    ck_assert_str_eq((char*)snapshot,
            "{\"bus\":1,\"id\":42,\"data\":\"0x123456789abcdef1\"}\0");
}
END_TEST

float floatHandler(CanSignal* signal, CanSignal* signals, int signalCount,
        Pipeline* pipeline, float value, bool* send) {
    return 42;
}

START_TEST (test_default_handler)
{
    can::read::translateSignal(&getConfiguration()->pipeline, &getSignals()[0],
            TEST_DATA, getSignals(), getSignalCount());
    fail_if(queueEmpty());

    uint8_t snapshot[QUEUE_LENGTH(uint8_t, OUTPUT_QUEUE) + 1];
    QUEUE_SNAPSHOT(uint8_t, OUTPUT_QUEUE, snapshot, sizeof(snapshot));
    snapshot[sizeof(snapshot) - 1] = NULL;
    ck_assert_str_eq((char*)snapshot,
            "{\"name\":\"torque_at_transmission\",\"value\":-19990}\0");
}
END_TEST

const char* noSendStringHandler(CanSignal* signal, CanSignal* signals,
        int signalCount, Pipeline* pipeline, float value, bool* send) {
    *send = false;
    return NULL;
}

bool noSendBooleanTranslateHandler(CanSignal* signal, CanSignal* signals,
        int signalCount, Pipeline* pipeline, float value, bool* send) {
    *send = false;
    return false;
}

START_TEST (test_translate_respects_send_value)
{
    can::read::translateSignal(&getConfiguration()->pipeline, &getSignals()[0],
            TEST_DATA, ignoreHandler, getSignals(),
            getSignalCount());
    fail_unless(queueEmpty());

    can::read::translateSignal(&getConfiguration()->pipeline, &getSignals()[0],
            TEST_DATA, noSendStringHandler, getSignals(),
            getSignalCount());
    fail_unless(queueEmpty());

    can::read::translateSignal(&getConfiguration()->pipeline, &getSignals()[0],
            TEST_DATA, noSendBooleanTranslateHandler, getSignals(),
            getSignalCount());
    fail_unless(queueEmpty());
}
END_TEST

START_TEST (test_translate_float)
{
    can::read::translateSignal(&getConfiguration()->pipeline, &getSignals()[0],
            TEST_DATA, floatHandler, getSignals(), getSignalCount());
    fail_if(queueEmpty());

    uint8_t snapshot[QUEUE_LENGTH(uint8_t, OUTPUT_QUEUE) + 1];
    QUEUE_SNAPSHOT(uint8_t, OUTPUT_QUEUE, snapshot, sizeof(snapshot));
    snapshot[sizeof(snapshot) - 1] = NULL;
    ck_assert_str_eq((char*)snapshot,
            "{\"name\":\"torque_at_transmission\",\"value\":42}\0");
}
END_TEST

int frequencyTestCounter = 0;
float floatHandlerFrequencyTest(CanSignal* signal, CanSignal* signals,
        int signalCount, Pipeline* pipeline, float value, bool* send) {
    frequencyTestCounter++;
    return 42;
}

START_TEST (test_translate_float_handler_called_every_time)
{
    frequencyTestCounter = 0;
    can::read::translateSignal(&getConfiguration()->pipeline, &getSignals()[0],
            TEST_DATA, floatHandlerFrequencyTest, getSignals(),
            getSignalCount());
    can::read::translateSignal(&getConfiguration()->pipeline, &getSignals()[0],
            TEST_DATA, floatHandlerFrequencyTest, getSignals(),
            getSignalCount());
    ck_assert_int_eq(frequencyTestCounter, 2);
}
END_TEST

bool boolHandlerFrequencyTest(CanSignal* signal, CanSignal* signals,
        int signalCount, Pipeline* pipeline, float value, bool* send) {
    frequencyTestCounter++;
    return true;
}

START_TEST (test_translate_bool_handler_called_every_time)
{
    frequencyTestCounter = 0;
    can::read::translateSignal(&getConfiguration()->pipeline, &getSignals()[0],
            TEST_DATA, boolHandlerFrequencyTest, getSignals(),
            getSignalCount());
    can::read::translateSignal(&getConfiguration()->pipeline, &getSignals()[0],
            TEST_DATA, boolHandlerFrequencyTest, getSignals(),
            getSignalCount());
    ck_assert_int_eq(frequencyTestCounter, 2);
}
END_TEST

const char* strHandlerFrequencyTest(CanSignal* signal, CanSignal* signals,
        int signalCount, Pipeline* pipeline, float value, bool* send) {
    frequencyTestCounter++;
    return "Dude.";
}

START_TEST (test_translate_str_handler_called_every_time)
{
    frequencyTestCounter = 0;
    can::read::translateSignal(&getConfiguration()->pipeline, &getSignals()[0],
            TEST_DATA, strHandlerFrequencyTest, getSignals(),
            getSignalCount());
    can::read::translateSignal(&getConfiguration()->pipeline, &getSignals()[0],
            TEST_DATA, strHandlerFrequencyTest, getSignals(),
            getSignalCount());
    ck_assert_int_eq(frequencyTestCounter, 2);
}
END_TEST

const char* stringHandler(CanSignal* signal, CanSignal* signals,
        int signalCount, Pipeline* pipeline, float value, bool* send) {
    return "foo";
}

START_TEST (test_translate_string)
{
    can::read::translateSignal(&getConfiguration()->pipeline, &getSignals()[0],
            TEST_DATA, stringHandler, getSignals(),
            getSignalCount());
    fail_if(queueEmpty());

    uint8_t snapshot[QUEUE_LENGTH(uint8_t, OUTPUT_QUEUE) + 1];
    QUEUE_SNAPSHOT(uint8_t, OUTPUT_QUEUE, snapshot, sizeof(snapshot));
    snapshot[sizeof(snapshot) - 1] = NULL;
    ck_assert_str_eq((char*)snapshot,
            "{\"name\":\"torque_at_transmission\",\"value\":\"foo\"}\0");
}
END_TEST

bool booleanTranslateHandler(CanSignal* signal, CanSignal* signals,
        int signalCount, Pipeline* pipeline, float value, bool* send) {
    return false;
}

START_TEST (test_translate_bool)
{
    can::read::translateSignal(&getConfiguration()->pipeline, &getSignals()[2],
            TEST_DATA, booleanTranslateHandler, getSignals(),
            getSignalCount());
    fail_if(queueEmpty());

    uint8_t snapshot[QUEUE_LENGTH(uint8_t, OUTPUT_QUEUE) + 1];
    QUEUE_SNAPSHOT(uint8_t, OUTPUT_QUEUE, snapshot, sizeof(snapshot));
    snapshot[sizeof(snapshot) - 1] = NULL;
    ck_assert_str_eq((char*)snapshot,
            "{\"name\":\"brake_pedal_status\",\"value\":false}\0");
}
END_TEST

START_TEST (test_always_send_first)
{
    can::read::translateSignal(&getConfiguration()->pipeline, &getSignals()[0],
            TEST_DATA, getSignals(), getSignalCount());
    fail_if(queueEmpty());
}
END_TEST

START_TEST (test_unlimited_frequency)
{
    can::read::translateSignal(&getConfiguration()->pipeline, &getSignals()[0],
            TEST_DATA, getSignals(), getSignalCount());
    fail_if(queueEmpty());
    QUEUE_INIT(uint8_t, OUTPUT_QUEUE);
    can::read::translateSignal(&getConfiguration()->pipeline, &getSignals()[0],
            TEST_DATA, getSignals(), getSignalCount());
    fail_if(queueEmpty());
}
END_TEST

START_TEST (test_limited_frequency)
{
    getSignals()[0].frequencyClock.frequency = 1;
    FAKE_TIME = 2000;
    can::read::translateSignal(&getConfiguration()->pipeline, &getSignals()[0],
            TEST_DATA, getSignals(), getSignalCount());
    fail_if(queueEmpty());
    QUEUE_INIT(uint8_t, OUTPUT_QUEUE);
    can::read::translateSignal(&getConfiguration()->pipeline, &getSignals()[0],
            TEST_DATA, getSignals(), getSignalCount());
    fail_unless(queueEmpty());
    can::read::translateSignal(&getConfiguration()->pipeline, &getSignals()[0],
            TEST_DATA, getSignals(), getSignalCount());
    can::read::translateSignal(&getConfiguration()->pipeline, &getSignals()[0],
            TEST_DATA, getSignals(), getSignalCount());
    can::read::translateSignal(&getConfiguration()->pipeline, &getSignals()[0],
            TEST_DATA, getSignals(), getSignalCount());
    fail_unless(queueEmpty());
    // mock waiting 1 second
    FAKE_TIME += 1000;
    can::read::translateSignal(&getConfiguration()->pipeline, &getSignals()[0],
            TEST_DATA, getSignals(), getSignalCount());
    fail_if(queueEmpty());
}
END_TEST

float preserveHandler(CanSignal* signal, CanSignal* signals, int signalCount,
        Pipeline* pipeline, float value, bool* send) {
    return signal->lastValue;
}

START_TEST (test_preserve_last_value)
{
    can::read::translateSignal(&getConfiguration()->pipeline, &getSignals()[0],
            TEST_DATA, getSignals(), getSignalCount());
    fail_if(queueEmpty());
    QUEUE_INIT(uint8_t, OUTPUT_QUEUE);

    uint8_t data[8] = {0x12, 0x34, 0x12, 0x30};
    can::read::translateSignal(&getConfiguration()->pipeline, &getSignals()[0],
            data, preserveHandler, getSignals(),
            getSignalCount());
    fail_if(queueEmpty());

    uint8_t snapshot[QUEUE_LENGTH(uint8_t, OUTPUT_QUEUE) + 1];
    QUEUE_SNAPSHOT(uint8_t, OUTPUT_QUEUE, snapshot, sizeof(snapshot));
    snapshot[sizeof(snapshot) - 1] = NULL;
    ck_assert_str_eq((char*)snapshot,
            "{\"name\":\"torque_at_transmission\",\"value\":-19990}\0");
}
END_TEST

START_TEST (test_dont_send_same)
{
    getSignals()[2].sendSame = false;
    can::read::translateSignal(&getConfiguration()->pipeline, &getSignals()[2],
            TEST_DATA, booleanHandler, getSignals(),
            getSignalCount());
    fail_if(queueEmpty());

    uint8_t snapshot[QUEUE_LENGTH(uint8_t, OUTPUT_QUEUE) + 1];
    QUEUE_SNAPSHOT(uint8_t, OUTPUT_QUEUE, snapshot, sizeof(snapshot));
    snapshot[sizeof(snapshot) - 1] = NULL;
    ck_assert_str_eq((char*)snapshot,
            "{\"name\":\"brake_pedal_status\",\"value\":true}\0");

    QUEUE_INIT(uint8_t, OUTPUT_QUEUE);
    can::read::translateSignal(&getConfiguration()->pipeline, &getSignals()[2],
            TEST_DATA, booleanHandler, getSignals(),
            getSignalCount());
    fail_unless(queueEmpty());
}
END_TEST

Suite* canreadSuite(void) {
    Suite* s = suite_create("canread");
    TCase *tc_core = tcase_create("core");
    tcase_add_checked_fixture(tc_core, setup, NULL);
    tcase_add_test(tc_core, test_passthrough_handler);
    tcase_add_test(tc_core, test_boolean_handler);
    tcase_add_test(tc_core, test_ignore_handler);
    tcase_add_test(tc_core, test_state_handler);
    suite_add_tcase(s, tc_core);

    TCase *tc_sending = tcase_create("sending");
    tcase_add_checked_fixture(tc_sending, setup, NULL);
    tcase_add_test(tc_sending, test_send_numerical);
    tcase_add_test(tc_sending, test_preserve_float_precision);
    tcase_add_test(tc_sending, test_send_boolean);
    tcase_add_test(tc_sending, test_send_string);
    tcase_add_test(tc_sending, test_send_evented_boolean);
    tcase_add_test(tc_sending, test_send_evented_string);
    tcase_add_test(tc_sending, test_send_evented_float);
    tcase_add_test(tc_sending, test_passthrough_message);
    tcase_add_test(tc_sending, test_passthrough_limited_frequency);
    tcase_add_test(tc_sending, test_passthrough_force_send_changed);
    suite_add_tcase(s, tc_sending);

    TCase *tc_translate = tcase_create("translate");
    tcase_add_checked_fixture(tc_translate, setup, NULL);
    tcase_add_test(tc_translate, test_translate_float);
    tcase_add_test(tc_translate, test_translate_string);
    tcase_add_test(tc_translate, test_translate_bool);
    tcase_add_test(tc_translate, test_limited_frequency);
    tcase_add_test(tc_translate, test_unlimited_frequency);
    tcase_add_test(tc_translate, test_always_send_first);
    tcase_add_test(tc_translate, test_preserve_last_value);
    tcase_add_test(tc_translate, test_default_handler);
    tcase_add_test(tc_translate, test_dont_send_same);
    tcase_add_test(tc_translate, test_translate_respects_send_value);
    tcase_add_test(tc_translate,
            test_translate_float_handler_called_every_time);
    tcase_add_test(tc_translate, test_translate_bool_handler_called_every_time);
    tcase_add_test(tc_translate, test_translate_str_handler_called_every_time);
    suite_add_tcase(s, tc_translate);

    return s;
}

int main(void) {
    int numberFailed;
    Suite* s = canreadSuite();
    SRunner *sr = srunner_create(s);
    // Don't fork so we can actually use gdb
    srunner_set_fork_status(sr, CK_NOFORK);
    srunner_run_all(sr, CK_NORMAL);
    numberFailed = srunner_ntests_failed(sr);
    srunner_free(sr);
    return (numberFailed == 0) ? 0 : 1;
}<|MERGE_RESOLUTION|>--- conflicted
+++ resolved
@@ -206,15 +206,11 @@
 START_TEST (test_passthrough_force_send_changed)
 {
     fail_unless(queueEmpty());
-<<<<<<< HEAD
-    CanMessage message = {getMessages()[2].id, {0x12, 0x34}};
-=======
     CanMessage message = {
         id: getMessages()[2].id,
         format: CanMessageFormat::STANDARD,
-        data: 0x1234
+        data: {0x12, 0x34}
     };
->>>>>>> f851e38e
     can::read::passthroughMessage(&getCanBuses()[0], &message, getMessages(),
             getMessageCount(), &getConfiguration()->pipeline);
     fail_if(queueEmpty());
@@ -233,15 +229,11 @@
 START_TEST (test_passthrough_limited_frequency)
 {
     fail_unless(queueEmpty());
-<<<<<<< HEAD
-    CanMessage message = {getMessages()[1].id, {0x12, 0x34}};
-=======
     CanMessage message = {
         id: getMessages()[1].id,
         format: CanMessageFormat::STANDARD,
-        data: 0x1234
+        data: {0x12, 0x34}
     };
->>>>>>> f851e38e
     can::read::passthroughMessage(&getCanBuses()[0], &message, getMessages(),
             getMessageCount(), &getConfiguration()->pipeline);
     fail_if(queueEmpty());
@@ -259,17 +251,12 @@
 START_TEST (test_passthrough_message)
 {
     fail_unless(queueEmpty());
-<<<<<<< HEAD
-    CanMessage message = {42,
-        {0x12, 0x34, 0x56, 0x78, 0x9A, 0xBC, 0xDE, 0xF1},  8};
-=======
     CanMessage message = {
         id: 42,
         format: CanMessageFormat::STANDARD,
-        data: 0x123456789ABCDEF1LLU,
+        data: {0x12, 0x34, 0x56, 0x78, 0x9A, 0xBC, 0xDE, 0xF1},
         length: 8
     };
->>>>>>> f851e38e
     can::read::passthroughMessage(&getCanBuses()[0], &message, NULL, 0,
             &getConfiguration()->pipeline);
     fail_if(queueEmpty());
