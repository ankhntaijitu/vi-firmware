--- conflicted
+++ resolved
@@ -122,43 +122,25 @@
 
 START_TEST (test_get_can_message_definition_predefined)
 {
-<<<<<<< HEAD
     CanMessageDefinition* message = lookupMessageDefinition(&getCanBuses()[0], 1,
-            getMessages(), getMessageCount());
+            CanMessageFormat::STANDARD, getMessages(), getMessageCount());
     ck_assert(message == &getMessages()[1]);
-=======
-    CanMessageDefinition* message = lookupMessageDefinition(&CAN_BUSES[0], 1,
-            CanMessageFormat::STANDARD, MESSAGES, MESSAGE_COUNT);
-    ck_assert(message == &MESSAGES[1]);
->>>>>>> d4838685
 }
 END_TEST
 
 START_TEST (test_get_can_message_definition_undefined)
 {
-<<<<<<< HEAD
     CanMessageDefinition* message = lookupMessageDefinition(&getCanBuses()[0], 999,
-            getMessages(), getMessageCount());
-=======
-    CanMessageDefinition* message = lookupMessageDefinition(&CAN_BUSES[0], 999,
-            CanMessageFormat::STANDARD, MESSAGES, MESSAGE_COUNT);
->>>>>>> d4838685
+            CanMessageFormat::STANDARD, getMessages(), getMessageCount());
     ck_assert(message == NULL);
 }
 END_TEST
 
 START_TEST (test_register_can_message)
 {
-<<<<<<< HEAD
-    ck_assert(registerMessageDefinition(&getCanBuses()[0], MESSAGE_ID, getMessages(), getMessageCount()));
+    ck_assert(registerMessageDefinition(&getCanBuses()[0], MESSAGE_ID, CanMessageFormat::STANDARD, getMessages(), getMessageCount()));
     CanMessageDefinition* message = lookupMessageDefinition(&getCanBuses()[0],
-            MESSAGE_ID, getMessages(), getMessageCount());
-=======
-    ck_assert(registerMessageDefinition(&CAN_BUSES[0], MESSAGE_ID,
-                CanMessageFormat::STANDARD, MESSAGES, MESSAGE_COUNT));
-    CanMessageDefinition* message = lookupMessageDefinition(&CAN_BUSES[0],
-            MESSAGE_ID, CanMessageFormat::STANDARD, MESSAGES, MESSAGE_COUNT);
->>>>>>> d4838685
+            MESSAGE_ID, CanMessageFormat::STANDARD, getMessages(), getMessageCount());
     ck_assert(message != NULL);
     ck_assert_int_eq(message->id, MESSAGE_ID);
     ck_assert(message->bus == &getCanBuses()[0]);
@@ -167,17 +149,10 @@
 
 START_TEST (test_register_can_message_twice)
 {
-<<<<<<< HEAD
-    ck_assert(registerMessageDefinition(&getCanBuses()[0], MESSAGE_ID, getMessages(), getMessageCount()));
-    ck_assert(registerMessageDefinition(&getCanBuses()[0], MESSAGE_ID, getMessages(), getMessageCount()));
+    ck_assert(registerMessageDefinition(&getCanBuses()[0], MESSAGE_ID, CanMessageFormat::STANDARD, getMessages(), getMessageCount()));
+    ck_assert(registerMessageDefinition(&getCanBuses()[0], MESSAGE_ID, CanMessageFormat::STANDARD, getMessages(), getMessageCount()));
     CanMessageDefinition* message = lookupMessageDefinition(&getCanBuses()[0],
-            MESSAGE_ID, getMessages(), getMessageCount());
-=======
-    ck_assert(registerMessageDefinition(&CAN_BUSES[0], MESSAGE_ID, CanMessageFormat::STANDARD, MESSAGES, MESSAGE_COUNT));
-    ck_assert(registerMessageDefinition(&CAN_BUSES[0], MESSAGE_ID, CanMessageFormat::STANDARD, MESSAGES, MESSAGE_COUNT));
-    CanMessageDefinition* message = lookupMessageDefinition(&CAN_BUSES[0],
-            MESSAGE_ID, CanMessageFormat::STANDARD, MESSAGES, MESSAGE_COUNT);
->>>>>>> d4838685
+            MESSAGE_ID, CanMessageFormat::STANDARD, getMessages(), getMessageCount());
     ck_assert(message != NULL);
     ck_assert_int_eq(message->id, MESSAGE_ID);
     ck_assert(message->bus == &getCanBuses()[0]);
@@ -186,28 +161,16 @@
 
 START_TEST (test_register_can_message_diff_bus)
 {
-<<<<<<< HEAD
-    ck_assert(registerMessageDefinition(&getCanBuses()[0], MESSAGE_ID, getMessages(), getMessageCount()));
-    ck_assert(registerMessageDefinition(&getCanBuses()[1], MESSAGE_ID, getMessages(), getMessageCount()));
+    ck_assert(registerMessageDefinition(&getCanBuses()[0], MESSAGE_ID, CanMessageFormat::STANDARD, getMessages(), getMessageCount()));
+    ck_assert(registerMessageDefinition(&getCanBuses()[1], MESSAGE_ID, CanMessageFormat::STANDARD, getMessages(), getMessageCount()));
     CanMessageDefinition* message = lookupMessageDefinition(&getCanBuses()[0],
-            MESSAGE_ID, getMessages(), getMessageCount());
-=======
-    ck_assert(registerMessageDefinition(&CAN_BUSES[0], MESSAGE_ID, CanMessageFormat::STANDARD, MESSAGES, MESSAGE_COUNT));
-    ck_assert(registerMessageDefinition(&CAN_BUSES[1], MESSAGE_ID, CanMessageFormat::STANDARD, MESSAGES, MESSAGE_COUNT));
-    CanMessageDefinition* message = lookupMessageDefinition(&CAN_BUSES[0],
-            MESSAGE_ID, CanMessageFormat::STANDARD, MESSAGES, MESSAGE_COUNT);
->>>>>>> d4838685
+            MESSAGE_ID, CanMessageFormat::STANDARD, getMessages(), getMessageCount());
     ck_assert(message != NULL);
     ck_assert_int_eq(message->id, MESSAGE_ID);
     ck_assert(message->bus == &getCanBuses()[0]);
 
-<<<<<<< HEAD
-    message = lookupMessageDefinition(&getCanBuses()[1], MESSAGE_ID, getMessages(),
+    message = lookupMessageDefinition(&getCanBuses()[1], MESSAGE_ID, CanMessageFormat::STANDARD, getMessages(),
             getMessageCount());
-=======
-    message = lookupMessageDefinition(&CAN_BUSES[1], MESSAGE_ID, CanMessageFormat::STANDARD, MESSAGES,
-            MESSAGE_COUNT);
->>>>>>> d4838685
     ck_assert(message != NULL);
     ck_assert_int_eq(message->id, MESSAGE_ID);
     ck_assert(message->bus == &getCanBuses()[1]);
@@ -216,41 +179,23 @@
 
 START_TEST (test_unregister_can_message)
 {
-<<<<<<< HEAD
-    ck_assert(registerMessageDefinition(&getCanBuses()[0], MESSAGE_ID, getMessages(), getMessageCount()));
-    ck_assert(lookupMessageDefinition(&getCanBuses()[0], MESSAGE_ID,
-            getMessages(), getMessageCount()) != NULL);
-    ck_assert(unregisterMessageDefinition(&getCanBuses()[0], MESSAGE_ID));
-    ck_assert(lookupMessageDefinition(&getCanBuses()[0], MESSAGE_ID,
-            getMessages(), getMessageCount()) == NULL);
-=======
-    ck_assert(registerMessageDefinition(&CAN_BUSES[0], MESSAGE_ID, CanMessageFormat::STANDARD, MESSAGES, MESSAGE_COUNT));
-    ck_assert(lookupMessageDefinition(&CAN_BUSES[0], MESSAGE_ID, CanMessageFormat::STANDARD,
-            MESSAGES, MESSAGE_COUNT) != NULL);
-    ck_assert(unregisterMessageDefinition(&CAN_BUSES[0], MESSAGE_ID, CanMessageFormat::STANDARD));
-    ck_assert(lookupMessageDefinition(&CAN_BUSES[0], MESSAGE_ID, CanMessageFormat::STANDARD,
-            MESSAGES, MESSAGE_COUNT) == NULL);
->>>>>>> d4838685
+    ck_assert(registerMessageDefinition(&getCanBuses()[0], MESSAGE_ID, CanMessageFormat::STANDARD, getMessages(), getMessageCount()));
+    ck_assert(lookupMessageDefinition(&getCanBuses()[0], MESSAGE_ID,
+            CanMessageFormat::STANDARD, getMessages(), getMessageCount()) != NULL);
+    ck_assert(unregisterMessageDefinition(&getCanBuses()[0], MESSAGE_ID, CanMessageFormat::STANDARD));
+    ck_assert(lookupMessageDefinition(&getCanBuses()[0], MESSAGE_ID,
+            CanMessageFormat::STANDARD, getMessages(), getMessageCount()) == NULL);
 }
 END_TEST
 
 START_TEST (test_unregister_can_message_not_registered)
 {
-<<<<<<< HEAD
-    ck_assert(registerMessageDefinition(&getCanBuses()[0], MESSAGE_ID, getMessages(), getMessageCount()));
-    ck_assert(lookupMessageDefinition(&getCanBuses()[0], MESSAGE_ID,
-            getMessages(), getMessageCount()) != NULL);
-    ck_assert(unregisterMessageDefinition(&getCanBuses()[0], MESSAGE_ID));
-    ck_assert(lookupMessageDefinition(&getCanBuses()[0], MESSAGE_ID,
-            getMessages(), getMessageCount()) == NULL);
-=======
-    ck_assert(registerMessageDefinition(&CAN_BUSES[0], MESSAGE_ID, CanMessageFormat::STANDARD, MESSAGES, MESSAGE_COUNT));
-    ck_assert(lookupMessageDefinition(&CAN_BUSES[0], MESSAGE_ID, CanMessageFormat::STANDARD,
-            MESSAGES, MESSAGE_COUNT) != NULL);
-    ck_assert(unregisterMessageDefinition(&CAN_BUSES[0], MESSAGE_ID, CanMessageFormat::STANDARD));
-    ck_assert(lookupMessageDefinition(&CAN_BUSES[0], MESSAGE_ID, CanMessageFormat::STANDARD,
-            MESSAGES, MESSAGE_COUNT) == NULL);
->>>>>>> d4838685
+    ck_assert(registerMessageDefinition(&getCanBuses()[0], MESSAGE_ID, CanMessageFormat::STANDARD, getMessages(), getMessageCount()));
+    ck_assert(lookupMessageDefinition(&getCanBuses()[0], MESSAGE_ID,
+            CanMessageFormat::STANDARD, getMessages(), getMessageCount()) != NULL);
+    ck_assert(unregisterMessageDefinition(&getCanBuses()[0], MESSAGE_ID, CanMessageFormat::STANDARD));
+    ck_assert(lookupMessageDefinition(&getCanBuses()[0], MESSAGE_ID,
+            CanMessageFormat::STANDARD, getMessages(), getMessageCount()) == NULL);
 }
 END_TEST
 
