--- conflicted
+++ resolved
@@ -71,16 +71,11 @@
 START_TEST (test_passthrough_message)
 {
     fail_unless(queueEmpty());
-<<<<<<< HEAD
-    CanMessage message = {42, {0x12, 0x34, 0x56, 0x78, 0x9A, 0xBC, 0xDE, 0xF1}};
-=======
     CanMessage message = {
         id: 42,
         format: CanMessageFormat::STANDARD,
-        data: 0x123456789ABCDEF1LLU,
-        length: 8
+        data: {0x12, 0x34, 0x56, 0x78, 0x9A, 0xBC, 0xDE, 0xF1}
     };
->>>>>>> f851e38e
     can::read::passthroughMessage(&(getCanBuses()[0]), &message, NULL, 0,
             &getConfiguration()->pipeline);
     fail_if(queueEmpty());
