--- conflicted
+++ resolved
@@ -71,33 +71,16 @@
 START_TEST (test_passthrough_message)
 {
     fail_unless(queueEmpty());
-<<<<<<< HEAD
     CanMessage message = {42, {0x12, 0x34, 0x56, 0x78, 0x9A, 0xBC, 0xDE, 0xF1}};
-    can::read::passthroughMessage(&CAN_BUSES[0], message.id, message.data,
-            NULL, 0, &PIPELINE);
-=======
-    CanMessage message = {42, 0x123456789ABCDEF1LLU, 8};
     can::read::passthroughMessage(&(getCanBuses()[0]), &message, NULL, 0, &getConfiguration()->pipeline);
->>>>>>> 0cd0f6b4
     fail_if(queueEmpty());
 
     openxc_VehicleMessage decodedMessage = decodeProtobufMessage(&getConfiguration()->pipeline);
     ck_assert_int_eq(openxc_VehicleMessage_Type_RAW, decodedMessage.type);
     ck_assert_int_eq(message.id, decodedMessage.raw_message.message_id);
-<<<<<<< HEAD
     for(int i = 0; i < 8; i++) {
         ck_assert_int_eq(message.data[i], decodedMessage.raw_message.data.bytes[i]);
     }
-=======
-
-    union {
-        uint64_t whole;
-        uint8_t bytes[8];
-    } combined;
-    memcpy(combined.bytes, decodedMessage.raw_message.data.bytes,
-            decodedMessage.raw_message.data.size);
-    ck_assert_int_eq(message.data, combined.whole);
->>>>>>> 0cd0f6b4
 }
 END_TEST
 
@@ -163,13 +146,8 @@
 
 START_TEST (test_translate_string)
 {
-<<<<<<< HEAD
-    can::read::translateSignal(&PIPELINE, &SIGNALS[1], TEST_DATA,
-            stringHandler, SIGNALS, SIGNAL_COUNT);
-=======
-    can::read::translateSignal(&getConfiguration()->pipeline, &getSignals()[1], BIG_ENDIAN_TEST_DATA,
+    can::read::translateSignal(&getConfiguration()->pipeline, &getSignals()[1], TEST_DATA,
             stringHandler, getSignals(), getSignalCount());
->>>>>>> 0cd0f6b4
     fail_if(queueEmpty());
 
     openxc_VehicleMessage decodedMessage = decodeProtobufMessage(&getConfiguration()->pipeline);
@@ -186,13 +164,8 @@
 
 START_TEST (test_translate_bool)
 {
-<<<<<<< HEAD
-    can::read::translateSignal(&PIPELINE, &SIGNALS[2], TEST_DATA,
-            booleanTranslateHandler, SIGNALS, SIGNAL_COUNT);
-=======
-    can::read::translateSignal(&getConfiguration()->pipeline, &getSignals()[2], BIG_ENDIAN_TEST_DATA,
+    can::read::translateSignal(&getConfiguration()->pipeline, &getSignals()[2], TEST_DATA,
             booleanTranslateHandler, getSignals(), getSignalCount());
->>>>>>> 0cd0f6b4
     fail_if(queueEmpty());
 
     openxc_VehicleMessage decodedMessage = decodeProtobufMessage(&getConfiguration()->pipeline);
@@ -209,13 +182,8 @@
 
 START_TEST (test_translate_float)
 {
-<<<<<<< HEAD
-    can::read::translateSignal(&PIPELINE, &SIGNALS[0], TEST_DATA,
-            floatHandler, SIGNALS, SIGNAL_COUNT);
-=======
-    can::read::translateSignal(&getConfiguration()->pipeline, &getSignals()[0], BIG_ENDIAN_TEST_DATA,
+    can::read::translateSignal(&getConfiguration()->pipeline, &getSignals()[0], TEST_DATA,
             floatHandler, getSignals(), getSignalCount());
->>>>>>> 0cd0f6b4
     fail_if(queueEmpty());
 
     openxc_VehicleMessage decodedMessage = decodeProtobufMessage(&getConfiguration()->pipeline);
