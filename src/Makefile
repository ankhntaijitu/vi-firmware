--- conflicted
+++ resolved
@@ -15,17 +15,8 @@
 SYMBOLS += NDEBUG
 endif
 
-<<<<<<< HEAD
-ifdef UART
-SYMBOLS += __USE_UART__
-endif
-
 ifdef NETWORK
 SYMBOLS += __USE_NETWORK__
-=======
-ifdef ETHERNET
-SYMBOLS += __USE_ETHERNET__
->>>>>>> 2abf3f2b
 endif
 
 ifndef BOOTLOADER
