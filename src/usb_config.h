#ifndef _USB_CONFIG_H_
#define _USB_CONFIG_H_

#ifdef __cplusplus
extern "C" {
#endif

#define ENDPOINT_DIR_OUT 0x00
#define ENDPOINT_DIR_IN 0x80

// TODO There's no reason in the USB spec why these endpoints have to have
// different numbers. Previously, we used EP1 in both the IN and OUT directions
// for all data. There is a bug in the nxpUSBlib (referenced here:
// http://lpcware.com/content/forum/problem-and-out-endpoints) where both
// directions of an endpoint share a single buffer, so this is broken.
<<<<<<< HEAD
#define IN_ENDPOINT_NUMBER 2
#define OUT_ENDPOINT_NUMBER 5
#define LOG_ENDPOINT_NUMBER 11
#define INTERFACE_COUNT 1
#define ENDPOINT_COUNT 3
=======
#define IN_ENDPOINT_NUMBER 1
#define OUT_ENDPOINT_NUMBER 2
#define INTERFACE_COUNT 2
#define ENDPOINT_COUNT 2
// Take note - this is not the *number of endpoints* but the highest endpoint
// number used, e.g. we have 2 endpoints but one is 5 and the other is 11 - this
// must be 11!
#define MAX_ENDPOINT_NUMBER 2
>>>>>>> 364f87b7
#define CONTROL_ENDPOINT_SIZE 64
#define DATA_ENDPOINT_SIZE 64

#define IN_ENDPOINT_INDEX 0
#define OUT_ENDPOINT_INDEX 1
#define LOG_ENDPOINT_INDEX 2


// Ford Motor Company USB Vendor ID
#define VENDOR_ID 0x1bc4

#ifdef TRANSMITTER
#define PRODUCT_ID 0x0002
#else
#define PRODUCT_ID 0x0001
#endif

#define NUM_CONFIGURATIONS 0x01
#define USB_VERSION 0x0200
#define DEVICE_VERSION 0x100

#ifdef __LPC17XX__

#include "USB/USB.h"

typedef struct {
    USB_Descriptor_Configuration_Header_t    Config;
    USB_Descriptor_Interface_t               Interface;
    USB_Descriptor_Endpoint_t                InEndpoint;
    USB_Descriptor_Endpoint_t                OutEndpoint;
    USB_Descriptor_Endpoint_t                LogEndpoint;
} USB_Descriptor_Configuration_t;

/** This function is called by the library when in device mode, and must be
 * overridden (see library "USB Descriptors" documentation) by the application
 * code so that the address and size of a requested descriptor can be given to
 * the USB library. When the device receives a Get Descriptor request on the
 * control endpoint, this function is called so that the descriptor details can
 * be passed back and the appropriate descriptor sent back to the USB host.
 */
uint16_t CALLBACK_USB_GetDescriptor(const uint16_t wValue, const uint8_t wIndex,
        const void** const DescriptorAddress)
        ATTR_WARN_UNUSED_RESULT ATTR_NON_NULL_PTR_ARG(3);

#endif // __LPC17XX__

#ifdef __PIC32__

#define USB_MAX_NUM_INT INTERFACE_COUNT
#define USB_MAX_EP_NUMBER MAX_ENDPOINT_NUMBER
#define USB_EP0_BUFF_SIZE CONTROL_ENDPOINT_SIZE

//Device descriptor - if these two definitions are not defined then
//  a ROM USB_DEVICE_DESCRIPTOR variable by the exact name of device_dsc
//  must exist.
#define USB_USER_DEVICE_DESCRIPTOR &device_dsc
#define USB_USER_DEVICE_DESCRIPTOR_INCLUDE extern ROM USB_DEVICE_DESCRIPTOR device_dsc

//Configuration descriptors - if these two definitions do not exist then
//  a ROM BYTE *ROM variable named exactly USB_CD_Ptr[] must exist.
#define USB_USER_CONFIG_DESCRIPTOR USB_CD_Ptr
#define USB_USER_CONFIG_DESCRIPTOR_INCLUDE extern ROM BYTE *ROM USB_CD_Ptr[]

#define USB_PING_PONG_MODE USB_PING_PONG__FULL_PING_PONG

#define USB_INTERRUPT

#define USB_PULLUP_OPTION USB_PULLUP_ENABLE
#define USB_TRANSCEIVER_OPTION USB_INTERNAL_TRANSCEIVER
#define USB_SPEED_OPTION USB_FULL_SPEED
#define USB_ENABLE_STATUS_STAGE_TIMEOUTS

#define USB_STATUS_STAGE_TIMEOUT     (BYTE)45 // Timeout in ms

#define USB_SUPPORT_DEVICE

#define USB_NUM_STRING_DESCRIPTORS 3

#define USB_ENABLE_ALL_HANDLERS

// Generic device class
#define USB_USE_GEN

#define USBGEN_EP_NUM            1

#endif // __PIC32__

#ifdef __cplusplus
}
#endif

#endif // _USB_CONFIG_H_<|MERGE_RESOLUTION|>--- conflicted
+++ resolved
@@ -13,29 +13,21 @@
 // for all data. There is a bug in the nxpUSBlib (referenced here:
 // http://lpcware.com/content/forum/problem-and-out-endpoints) where both
 // directions of an endpoint share a single buffer, so this is broken.
-<<<<<<< HEAD
 #define IN_ENDPOINT_NUMBER 2
 #define OUT_ENDPOINT_NUMBER 5
 #define LOG_ENDPOINT_NUMBER 11
 #define INTERFACE_COUNT 1
 #define ENDPOINT_COUNT 3
-=======
-#define IN_ENDPOINT_NUMBER 1
-#define OUT_ENDPOINT_NUMBER 2
-#define INTERFACE_COUNT 2
-#define ENDPOINT_COUNT 2
 // Take note - this is not the *number of endpoints* but the highest endpoint
 // number used, e.g. we have 2 endpoints but one is 5 and the other is 11 - this
 // must be 11!
 #define MAX_ENDPOINT_NUMBER 2
->>>>>>> 364f87b7
 #define CONTROL_ENDPOINT_SIZE 64
 #define DATA_ENDPOINT_SIZE 64
 
 #define IN_ENDPOINT_INDEX 0
 #define OUT_ENDPOINT_INDEX 1
 #define LOG_ENDPOINT_INDEX 2
-
 
 // Ford Motor Company USB Vendor ID
 #define VENDOR_ID 0x1bc4
