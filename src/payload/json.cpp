#include "payload.h"

#include <cJSON.h>
#include <stdlib.h>
#include <sys/param.h>
#include <stdio.h>

#include "json.h"
#include "util/strutil.h"
#include "util/log.h"
#include "config.h"

namespace payload = openxc::payload;

using openxc::util::log::debug;

const char openxc::payload::json::VERSION_COMMAND_NAME[] = "version";
const char openxc::payload::json::DEVICE_ID_COMMAND_NAME[] = "device_id";
const char openxc::payload::json::DIAGNOSTIC_COMMAND_NAME[] = "diagnostic_request";
<<<<<<< HEAD
const char openxc::payload::json::MODEM[] = "modem";
=======
const char openxc::payload::json::PASSTHROUGH_COMMAND_NAME[] = "passthrough";
const char openxc::payload::json::ACCEPTANCE_FILTER_BYPASS_COMMAND_NAME[] = "af_bypass";
const char openxc::payload::json::PAYLOAD_FORMAT_COMMAND_NAME[] = "payload_format";
const char openxc::payload::json::PREDEFINED_OBD2_REQUESTS_COMMAND_NAME[] = "predefined_obd2";

const char openxc::payload::json::PAYLOAD_FORMAT_JSON_NAME[] = "json";
const char openxc::payload::json::PAYLOAD_FORMAT_PROTOBUF_NAME[] = "protobuf";
>>>>>>> dcf9f6a1

const char openxc::payload::json::COMMAND_RESPONSE_FIELD_NAME[] = "command_response";
const char openxc::payload::json::COMMAND_RESPONSE_MESSAGE_FIELD_NAME[] = "message";
const char openxc::payload::json::COMMAND_RESPONSE_STATUS_FIELD_NAME[] = "status";

const char openxc::payload::json::BUS_FIELD_NAME[] = "bus";
const char openxc::payload::json::ID_FIELD_NAME[] = "id";
const char openxc::payload::json::DATA_FIELD_NAME[] = "data";
const char openxc::payload::json::NAME_FIELD_NAME[] = "name";
const char openxc::payload::json::VALUE_FIELD_NAME[] = "value";
const char openxc::payload::json::EVENT_FIELD_NAME[] = "event";
const char openxc::payload::json::FRAME_FORMAT_FIELD_NAME[] = "frame_format";

const char openxc::payload::json::FRAME_FORMAT_STANDARD_NAME[] = "standard";
const char openxc::payload::json::FRAME_FORMAT_EXTENDED_NAME[] = "extended";

const char openxc::payload::json::DIAGNOSTIC_MODE_FIELD_NAME[] = "mode";
const char openxc::payload::json::DIAGNOSTIC_PID_FIELD_NAME[] = "pid";
const char openxc::payload::json::DIAGNOSTIC_SUCCESS_FIELD_NAME[] = "success";
const char openxc::payload::json::DIAGNOSTIC_NRC_FIELD_NAME[] = "negative_response_code";
const char openxc::payload::json::DIAGNOSTIC_PAYLOAD_FIELD_NAME[] = "payload";
const char openxc::payload::json::DIAGNOSTIC_VALUE_FIELD_NAME[] = "value";

static bool serializeDiagnostic(openxc_VehicleMessage* message, cJSON* root) {
    cJSON_AddNumberToObject(root, payload::json::BUS_FIELD_NAME,
            message->diagnostic_response.bus);
    cJSON_AddNumberToObject(root, payload::json::ID_FIELD_NAME,
            message->diagnostic_response.message_id);
    cJSON_AddNumberToObject(root, payload::json::DIAGNOSTIC_MODE_FIELD_NAME,
            message->diagnostic_response.mode);
    cJSON_AddBoolToObject(root, payload::json::DIAGNOSTIC_SUCCESS_FIELD_NAME,
            message->diagnostic_response.success);

    if(message->diagnostic_response.has_pid) {
        cJSON_AddNumberToObject(root, payload::json::DIAGNOSTIC_PID_FIELD_NAME,
                message->diagnostic_response.pid);
    }

    if(message->diagnostic_response.has_negative_response_code) {
        cJSON_AddNumberToObject(root, payload::json::DIAGNOSTIC_NRC_FIELD_NAME,
                message->diagnostic_response.negative_response_code);
    }

    if(message->diagnostic_response.has_value) {
        cJSON_AddNumberToObject(root, payload::json::DIAGNOSTIC_VALUE_FIELD_NAME,
                message->diagnostic_response.value);
    } else if(message->diagnostic_response.has_payload) {
        char encodedData[67];
        const char* maxAddress = encodedData + sizeof(encodedData);
        char* encodedDataIndex = encodedData;
        encodedDataIndex += sprintf(encodedDataIndex, "0x");
        for(uint8_t i = 0; i < message->diagnostic_response.payload.size &&
                encodedDataIndex < maxAddress; i++) {
            encodedDataIndex += snprintf(encodedDataIndex,
                    maxAddress - encodedDataIndex,
                    "%02x",
                    message->diagnostic_response.payload.bytes[i]);
        }
        cJSON_AddStringToObject(root, payload::json::DIAGNOSTIC_PAYLOAD_FIELD_NAME,
                encodedData);
    }
    return true;
}

static bool serializeCommandResponse(openxc_VehicleMessage* message,
        cJSON* root) {
    const char* typeString = NULL;
    if(message->command_response.type == openxc_ControlCommand_Type_VERSION) {
        typeString = payload::json::VERSION_COMMAND_NAME;
    } else if(message->command_response.type == openxc_ControlCommand_Type_DEVICE_ID) {
        typeString = payload::json::DEVICE_ID_COMMAND_NAME;
    } else if(message->command_response.type == openxc_ControlCommand_Type_DIAGNOSTIC) {
        typeString = payload::json::DIAGNOSTIC_COMMAND_NAME;
    } else if(message->command_response.type == openxc_ControlCommand_Type_PASSTHROUGH) {
        typeString = payload::json::PASSTHROUGH_COMMAND_NAME;
    } else if(message->command_response.type == openxc_ControlCommand_Type_ACCEPTANCE_FILTER_BYPASS) {
        typeString = payload::json::ACCEPTANCE_FILTER_BYPASS_COMMAND_NAME;
    } else if(message->command_response.type == openxc_ControlCommand_Type_PAYLOAD_FORMAT) {
        typeString = payload::json::PAYLOAD_FORMAT_COMMAND_NAME;
    } else if(message->command_response.type == openxc_ControlCommand_Type_PREDEFINED_OBD2_REQUESTS) {
        typeString = payload::json::PREDEFINED_OBD2_REQUESTS_COMMAND_NAME;
    } else {
        return false;
    }

    cJSON_AddStringToObject(root, payload::json::COMMAND_RESPONSE_FIELD_NAME,
            typeString);
    if(message->command_response.has_message) {
        cJSON_AddStringToObject(root,
                payload::json::COMMAND_RESPONSE_MESSAGE_FIELD_NAME,
                message->command_response.message);
    }

    if(message->command_response.has_status) {
        cJSON_AddBoolToObject(root,
                payload::json::COMMAND_RESPONSE_STATUS_FIELD_NAME,
                message->command_response.status);
    }
    return true;
}

static bool serializeCan(openxc_VehicleMessage* message, cJSON* root) {
    cJSON_AddNumberToObject(root, payload::json::BUS_FIELD_NAME,
            message->can_message.bus);
    cJSON_AddNumberToObject(root, payload::json::ID_FIELD_NAME,
            message->can_message.id);

    char encodedData[67];
    const char* maxAddress = encodedData + sizeof(encodedData);
    char* encodedDataIndex = encodedData;
    encodedDataIndex += sprintf(encodedDataIndex, "0x");
    for(uint8_t i = 0; i < message->can_message.data.size &&
            encodedDataIndex < maxAddress; i++) {
        encodedDataIndex += snprintf(encodedDataIndex,
                maxAddress - encodedDataIndex,
                "%02x", message->can_message.data.bytes[i]);
    }
    cJSON_AddStringToObject(root, payload::json::DATA_FIELD_NAME,
            encodedData);

    if(message->can_message.has_frame_format) {
        cJSON_AddStringToObject(root, payload::json::FRAME_FORMAT_FIELD_NAME,
                message->can_message.frame_format == openxc_CanMessage_FrameFormat_STANDARD ?
                    payload::json::FRAME_FORMAT_STANDARD_NAME :
                        payload::json::FRAME_FORMAT_EXTENDED_NAME);
    }
    return true;
}

static cJSON* serializeDynamicField(openxc_DynamicField* field) {
    cJSON* value = NULL;
    if(field->has_numeric_value) {
        value = cJSON_CreateNumber(field->numeric_value);
    } else if(field->has_boolean_value) {
        value = cJSON_CreateBool(field->boolean_value);
    } else if(field->has_string_value) {
        value = cJSON_CreateString(field->string_value);
    }
    return value;
}

static bool serializeSimple(openxc_VehicleMessage* message, cJSON* root) {
    const char* name = message->simple_message.name;
    cJSON_AddStringToObject(root, payload::json::NAME_FIELD_NAME, name);

    cJSON* value = NULL;
    if(message->simple_message.has_value) {
        value = serializeDynamicField(&message->simple_message.value);
        if(value != NULL) {
            cJSON_AddItemToObject(root, payload::json::VALUE_FIELD_NAME, value);
        }
    }

    cJSON* event = NULL;
    if(message->simple_message.has_event) {
        event = serializeDynamicField(&message->simple_message.event);
        if(event != NULL) {
            cJSON_AddItemToObject(root, payload::json::EVENT_FIELD_NAME, event);
        }
    }
    return true;
}

/* Private: Parse a hex string as a byte array.
 *
 * source - The hex string to parse - each byte in the string *must* be
 *      represented with 2 characters, e.g. `1` is `01` - the complete string
 *      must have an even number of characters. The string can optionally begin
 *      with a '0x' prefix.
 * destination - The array to store the resulting byte array.
 * destinationLength - The maximum length for the parsed byte array.
 *
 * Returns the size of the byte array stored in dest.
 */
static size_t dehexlify(const char source[], uint8_t* destination,
        size_t destinationLength) {
    size_t i = 0;
    if(strstr(source, "0x") != NULL) {
        i += 2;
    }

    size_t byteIndex = 0;
    for(; i < strlen(source) && byteIndex < destinationLength; i += 2) {
        char bytestring[3] = {0};
        strncpy(bytestring, &(source[i]), 2);

        char* end = NULL;
        destination[byteIndex++] = strtoul(bytestring, &end, 16);
    }
    return byteIndex;
}

<<<<<<< HEAD
static void deserializeModem(cJSON* root, openxc_ControlCommand* command) {
	command->has_type = true;
    command->type = openxc_ControlCommand_Type_MODEM;
    command->has_modem = true;
	command->modem.has_server = true;
	
	debug("Deserializing modem command...");

    cJSON* settings = cJSON_GetObjectItem(root, "server");
    if(settings != NULL) {
		// handle server configuration command
        cJSON* element = cJSON_GetObjectItem(settings, "remote_address");
        if(element != NULL) {
            // get the remote address
			command->modem.server.has_remote_address = true;
			strcpy(command->modem.server.remote_address, element->valuestring);
        }
		else {
			command->modem.has_server = false;
		}
		
		element = cJSON_GetObjectItem(settings, "remote_port");
        if(element != NULL) {
            // get the remote address
			command->modem.server.remote_port = element->valueint;
			command->modem.server.has_remote_port = true;
        }
		else {
			command->modem.has_server = false;
		}
	}
=======
static void deserializePassthrough(cJSON* root, openxc_ControlCommand* command) {
    command->has_type = true;
    command->type = openxc_ControlCommand_Type_PASSTHROUGH;
    command->has_passthrough_mode_request = true;

    cJSON* element = cJSON_GetObjectItem(root, "bus");
    if(element != NULL) {
        command->passthrough_mode_request.has_bus = true;
        command->passthrough_mode_request.bus = element->valueint;
    }

    element = cJSON_GetObjectItem(root, "enabled");
    if(element != NULL) {
        command->passthrough_mode_request.has_enabled = true;
        command->passthrough_mode_request.enabled = bool(element->valueint);
    }
}

static void deserializePayloadFormat(cJSON* root,
        openxc_ControlCommand* command) {
    command->has_type = true;
    command->type = openxc_ControlCommand_Type_PAYLOAD_FORMAT;
    command->has_payload_format_command = true;

    cJSON* element = cJSON_GetObjectItem(root, "format");
    if(element != NULL) {
        if(!strcmp(element->valuestring,
                    openxc::payload::json::PAYLOAD_FORMAT_JSON_NAME)) {
            command->payload_format_command.has_format = true;
            command->payload_format_command.format =
                    openxc_PayloadFormatCommand_PayloadFormat_JSON;
        } else if(!strcmp(element->valuestring,
                    openxc::payload::json::PAYLOAD_FORMAT_PROTOBUF_NAME)) {
            command->payload_format_command.has_format = true;
            command->payload_format_command.format =
                    openxc_PayloadFormatCommand_PayloadFormat_PROTOBUF;
        }
    }
}

static void deserializePredefinedObd2RequestsCommand(cJSON* root,
        openxc_ControlCommand* command) {
    command->has_type = true;
    command->type = openxc_ControlCommand_Type_PREDEFINED_OBD2_REQUESTS;
    command->has_predefined_obd2_requests_command = true;

    cJSON* element = cJSON_GetObjectItem(root, "enabled");
    if(element != NULL) {
        command->predefined_obd2_requests_command.has_enabled = true;
        command->predefined_obd2_requests_command.enabled = bool(element->valueint);
    }
}

static void deserializeAfBypass(cJSON* root, openxc_ControlCommand* command) {
    command->has_type = true;
    command->type = openxc_ControlCommand_Type_ACCEPTANCE_FILTER_BYPASS;
    command->has_acceptance_filter_bypass_command = true;

    cJSON* element = cJSON_GetObjectItem(root, "bus");
    if(element != NULL) {
        command->acceptance_filter_bypass_command.has_bus = true;
        command->acceptance_filter_bypass_command.bus = element->valueint;
    }

    element = cJSON_GetObjectItem(root, "bypass");
    if(element != NULL) {
        command->acceptance_filter_bypass_command.has_bypass = true;
        command->acceptance_filter_bypass_command.bypass =
            bool(element->valueint);
    }
>>>>>>> dcf9f6a1
}

static void deserializeDiagnostic(cJSON* root, openxc_ControlCommand* command) {
    command->has_type = true;
    command->type = openxc_ControlCommand_Type_DIAGNOSTIC;
    command->has_diagnostic_request = true;

    cJSON* action = cJSON_GetObjectItem(root, "action");
    if(action != NULL && action->type == cJSON_String) {
        command->diagnostic_request.has_action = true;
        if(!strcmp(action->valuestring, "add")) {
            command->diagnostic_request.action =
                    openxc_DiagnosticControlCommand_Action_ADD;
        } else if(!strcmp(action->valuestring, "cancel")) {
            command->diagnostic_request.action =
                    openxc_DiagnosticControlCommand_Action_CANCEL;
        } else {
            command->diagnostic_request.has_action = false;
        }
    }

    cJSON* request = cJSON_GetObjectItem(root, "request");
    if(request != NULL) {
        cJSON* element = cJSON_GetObjectItem(request, "bus");
        if(element != NULL) {
            command->diagnostic_request.request.has_bus = true;
            command->diagnostic_request.request.bus = element->valueint;
        }

        element = cJSON_GetObjectItem(request, "mode");
        if(element != NULL) {
            command->diagnostic_request.request.has_mode = true;
            command->diagnostic_request.request.mode = element->valueint;
        }

        element = cJSON_GetObjectItem(request, "id");
        if(element != NULL) {
            command->diagnostic_request.request.has_message_id = true;
            command->diagnostic_request.request.message_id = element->valueint;
        }

        element = cJSON_GetObjectItem(request, "pid");
        if(element != NULL) {
            command->diagnostic_request.request.has_pid = true;
            command->diagnostic_request.request.pid = element->valueint;
        }

        element = cJSON_GetObjectItem(request, "payload");
        if(element != NULL) {
            command->diagnostic_request.request.has_payload = true;
            command->diagnostic_request.request.payload.size = dehexlify(
                    element->valuestring,
                    command->diagnostic_request.request.payload.bytes,
                    sizeof(((openxc_DiagnosticRequest*)0)->payload.bytes));
        }

        element = cJSON_GetObjectItem(request, "multiple_responses");
        if(element != NULL) {
            command->diagnostic_request.request.has_multiple_responses = true;
            command->diagnostic_request.request.multiple_responses =
                bool(element->valueint);
        }

        element = cJSON_GetObjectItem(request, "frequency");
        if(element != NULL) {
            command->diagnostic_request.request.has_frequency = true;
            command->diagnostic_request.request.frequency =
                element->valuedouble;
        }

        element = cJSON_GetObjectItem(request, "decoded_type");
        if(element != NULL) {
            if(!strcmp(element->valuestring, "obd2")) {
                command->diagnostic_request.request.has_decoded_type = true;
                command->diagnostic_request.request.decoded_type =
                        openxc_DiagnosticRequest_DecodedType_OBD2;
            } else if(!strcmp(element->valuestring, "none")) {
                command->diagnostic_request.request.has_decoded_type = true;
                command->diagnostic_request.request.decoded_type =
                        openxc_DiagnosticRequest_DecodedType_NONE;
            }
        }

        element = cJSON_GetObjectItem(request, "name");
        if(element != NULL && element->type == cJSON_String) {
            command->diagnostic_request.request.has_name = true;
            strcpy(command->diagnostic_request.request.name,
                    element->valuestring);
        }
    }
}

static bool deserializeDynamicField(cJSON* element,
        openxc_DynamicField* field) {
    bool status = true;
    field->has_type = true;
    switch(element->type) {
        case cJSON_String:
            field->type = openxc_DynamicField_Type_STRING;
            field->has_string_value = true;
            strcpy(field->string_value, element->valuestring);
            break;
        case cJSON_False:
        case cJSON_True:
            field->type = openxc_DynamicField_Type_BOOL;
            field->has_boolean_value = true;
            field->boolean_value = bool(element->valueint);
            break;
        case cJSON_Number:
            field->type = openxc_DynamicField_Type_NUM;
            field->has_numeric_value = true;
            field->numeric_value = element->valuedouble;
            break;
        default:
            debug("Unsupported type in value field: %d", element->type);
            field->has_type = false;
            status = false;
            break;
    }
    return status;
}

static void deserializeSimple(cJSON* root, openxc_VehicleMessage* message) {
    message->has_type = true;
    message->type = openxc_VehicleMessage_Type_SIMPLE;
    message->has_simple_message = true;
    openxc_SimpleMessage* simpleMessage = &message->simple_message;

    cJSON* element = cJSON_GetObjectItem(root, "name");
    if(element != NULL && element->type == cJSON_String) {
        simpleMessage->has_name = true;
        strcpy(simpleMessage->name, element->valuestring);
    }

    element = cJSON_GetObjectItem(root, "value");
    if(element != NULL) {
        if(deserializeDynamicField(element, &simpleMessage->value)) {
            simpleMessage->has_value = true;
        }
    }

    element = cJSON_GetObjectItem(root, "event");
    if(element != NULL) {
        if(deserializeDynamicField(element, &simpleMessage->event)) {
            simpleMessage->has_event = true;
        }
    }
}

static void deserializeCan(cJSON* root, openxc_VehicleMessage* message) {
    message->has_type = true;
    message->type = openxc_VehicleMessage_Type_CAN;
    message->has_can_message = true;
    openxc_CanMessage* canMessage = &message->can_message;

    cJSON* element = cJSON_GetObjectItem(root, "id");
    if(element != NULL) {
        canMessage->has_id = true;
        canMessage->id = element->valueint;

        element = cJSON_GetObjectItem(root, "data");
        if(element != NULL) {
            canMessage->has_data = true;
            canMessage->data.size = dehexlify(
                    element->valuestring,
                    canMessage->data.bytes,
                    sizeof(((openxc_CanMessage*)0)->data.bytes));
        }

        element = cJSON_GetObjectItem(root, "bus");
        if(element != NULL) {
            canMessage->has_bus = true;
            canMessage->bus = element->valueint;
        }

        element = cJSON_GetObjectItem(root, payload::json::FRAME_FORMAT_FIELD_NAME);
        if(element != NULL) {
            canMessage->has_frame_format = true;
            if(!strcmp(element->valuestring,
                        payload::json::FRAME_FORMAT_STANDARD_NAME)) {
                canMessage->frame_format = openxc_CanMessage_FrameFormat_STANDARD;
            } else if(!strcmp(element->valuestring,
                        payload::json::FRAME_FORMAT_EXTENDED_NAME)) {
                canMessage->frame_format = openxc_CanMessage_FrameFormat_EXTENDED;
            } else {
                canMessage->has_frame_format = false;
            }
        }
    } else {
        message->has_can_message = false;
    }
}

size_t openxc::payload::json::deserialize(uint8_t payload[], size_t length,
        openxc_VehicleMessage* message) {
    const char* delimiter = strnchr((const char*)payload, length - 1, '\0');
    size_t messageLength = 0;
    if(delimiter != NULL) {
        messageLength = (size_t)(delimiter - (const char*)payload) + 1;
        uint8_t messageBuffer[messageLength];
        if(messageLength > 0) {
            memcpy(messageBuffer, payload, messageLength);
        }
        // There may be junk data at the start of the payload - seek ahead to the
        // start of the message.
        char* jsonStart = strchr((char*)messageBuffer, '{');
        if(jsonStart == NULL) {
            debug("%s", "No JSON object start found");
            // Return message length so this bogus front matter is erased
            return messageLength;
        }

<<<<<<< HEAD
    message->has_type = true;
    cJSON* commandNameObject = cJSON_GetObjectItem(root, "command");
    if(commandNameObject != NULL) {
        message->has_type = true;
        message->type = openxc_VehicleMessage_Type_CONTROL_COMMAND;
        message->has_control_command = true;
        openxc_ControlCommand* command = &message->control_command;

        if(!strncmp(commandNameObject->valuestring, VERSION_COMMAND_NAME,
                    strlen(VERSION_COMMAND_NAME))) {
            command->has_type = true;
            command->type = openxc_ControlCommand_Type_VERSION;
        } else if(!strncmp(commandNameObject->valuestring,
                    DEVICE_ID_COMMAND_NAME, strlen(DEVICE_ID_COMMAND_NAME))) {
            command->has_type = true;
            command->type = openxc_ControlCommand_Type_DEVICE_ID;
        } else if(!strncmp(commandNameObject->valuestring,
                    DIAGNOSTIC_COMMAND_NAME, strlen(DIAGNOSTIC_COMMAND_NAME))) {
            deserializeDiagnostic(root, command);
		} else if(!strncmp(commandNameObject->valuestring,
                    MODEM, strlen(MODEM))) {
            deserializeModem(root, command);
        } else {
            debug("Unrecognized command: %s", commandNameObject->valuestring);
            message->has_control_command = false;
=======
        cJSON *root = cJSON_Parse(jsonStart);
        if(root == NULL) {
            debug("No JSON found in %u byte payload", length);
            // TODO should this return messageLength to eat up corrupt data, or
            // does it need to be 0 so we preserve partial messages?
            return 0;
>>>>>>> dcf9f6a1
        }

        message->has_type = true;
        cJSON* commandNameObject = cJSON_GetObjectItem(root, "command");
        if(commandNameObject != NULL) {
            message->has_type = true;
            message->type = openxc_VehicleMessage_Type_CONTROL_COMMAND;
            message->has_control_command = true;
            openxc_ControlCommand* command = &message->control_command;

            if(!strncmp(commandNameObject->valuestring, VERSION_COMMAND_NAME,
                        strlen(VERSION_COMMAND_NAME))) {
                command->has_type = true;
                command->type = openxc_ControlCommand_Type_VERSION;
            } else if(!strncmp(commandNameObject->valuestring,
                        DEVICE_ID_COMMAND_NAME, strlen(DEVICE_ID_COMMAND_NAME))) {
                command->has_type = true;
                command->type = openxc_ControlCommand_Type_DEVICE_ID;
            } else if(!strncmp(commandNameObject->valuestring,
                        DIAGNOSTIC_COMMAND_NAME, strlen(DIAGNOSTIC_COMMAND_NAME))) {
                deserializeDiagnostic(root, command);
            } else if(!strncmp(commandNameObject->valuestring,
                        PASSTHROUGH_COMMAND_NAME, strlen(PASSTHROUGH_COMMAND_NAME))) {
                deserializePassthrough(root, command);
            } else if(!strncmp(commandNameObject->valuestring,
                        PREDEFINED_OBD2_REQUESTS_COMMAND_NAME,
                            strlen(PREDEFINED_OBD2_REQUESTS_COMMAND_NAME))) {
                deserializePredefinedObd2RequestsCommand(root, command);
            } else if(!strncmp(commandNameObject->valuestring,
                        ACCEPTANCE_FILTER_BYPASS_COMMAND_NAME,
                        strlen(ACCEPTANCE_FILTER_BYPASS_COMMAND_NAME))) {
                deserializeAfBypass(root, command);
            } else if(!strncmp(commandNameObject->valuestring,
                        PAYLOAD_FORMAT_COMMAND_NAME,
                        strlen(PAYLOAD_FORMAT_COMMAND_NAME))) {
                deserializePayloadFormat(root, command);
            } else {
                debug("Unrecognized command: %s", commandNameObject->valuestring);
                message->has_control_command = false;
            }
        } else {
            cJSON* nameObject = cJSON_GetObjectItem(root, "name");
            if(nameObject == NULL) {
                deserializeCan(root, message);
            } else {
                deserializeSimple(root, message);
            }
        }
        cJSON_Delete(root);
    }

    return messageLength;
}

int openxc::payload::json::serialize(openxc_VehicleMessage* message,
        uint8_t payload[], size_t length) {
    cJSON* root = cJSON_CreateObject();
    size_t finalLength = 0;
    if(root != NULL) {
        bool status = true;
        if(message->type == openxc_VehicleMessage_Type_SIMPLE) {
            status = serializeSimple(message, root);
        } else if(message->type == openxc_VehicleMessage_Type_CAN) {
            status = serializeCan(message, root);
        } else if(message->type == openxc_VehicleMessage_Type_DIAGNOSTIC) {
            status = serializeDiagnostic(message, root);
        } else if(message->type == openxc_VehicleMessage_Type_COMMAND_RESPONSE) {
            status = serializeCommandResponse(message, root);
        } else {
            debug("Unrecognized message type -- not sending");
        }

        char* serialized = cJSON_PrintUnformatted(root);
        if(status && serialized != NULL) {
            // set the length to the strlen + 1, so we include the NULL
            // character as a delimiter
            finalLength = MIN(length, strlen(serialized) + 1);
            memcpy(payload, serialized, finalLength);

            free(serialized);
        } else {
            debug("Converting JSON to string failed -- possibly OOM");
        }

        cJSON_Delete(root);
    } else {
        debug("JSON object is NULL -- probably OOM");
    }
    return finalLength;
}<|MERGE_RESOLUTION|>--- conflicted
+++ resolved
@@ -17,9 +17,6 @@
 const char openxc::payload::json::VERSION_COMMAND_NAME[] = "version";
 const char openxc::payload::json::DEVICE_ID_COMMAND_NAME[] = "device_id";
 const char openxc::payload::json::DIAGNOSTIC_COMMAND_NAME[] = "diagnostic_request";
-<<<<<<< HEAD
-const char openxc::payload::json::MODEM[] = "modem";
-=======
 const char openxc::payload::json::PASSTHROUGH_COMMAND_NAME[] = "passthrough";
 const char openxc::payload::json::ACCEPTANCE_FILTER_BYPASS_COMMAND_NAME[] = "af_bypass";
 const char openxc::payload::json::PAYLOAD_FORMAT_COMMAND_NAME[] = "payload_format";
@@ -27,7 +24,6 @@
 
 const char openxc::payload::json::PAYLOAD_FORMAT_JSON_NAME[] = "json";
 const char openxc::payload::json::PAYLOAD_FORMAT_PROTOBUF_NAME[] = "protobuf";
->>>>>>> dcf9f6a1
 
 const char openxc::payload::json::COMMAND_RESPONSE_FIELD_NAME[] = "command_response";
 const char openxc::payload::json::COMMAND_RESPONSE_MESSAGE_FIELD_NAME[] = "message";
@@ -220,39 +216,6 @@
     return byteIndex;
 }
 
-<<<<<<< HEAD
-static void deserializeModem(cJSON* root, openxc_ControlCommand* command) {
-	command->has_type = true;
-    command->type = openxc_ControlCommand_Type_MODEM;
-    command->has_modem = true;
-	command->modem.has_server = true;
-	
-	debug("Deserializing modem command...");
-
-    cJSON* settings = cJSON_GetObjectItem(root, "server");
-    if(settings != NULL) {
-		// handle server configuration command
-        cJSON* element = cJSON_GetObjectItem(settings, "remote_address");
-        if(element != NULL) {
-            // get the remote address
-			command->modem.server.has_remote_address = true;
-			strcpy(command->modem.server.remote_address, element->valuestring);
-        }
-		else {
-			command->modem.has_server = false;
-		}
-		
-		element = cJSON_GetObjectItem(settings, "remote_port");
-        if(element != NULL) {
-            // get the remote address
-			command->modem.server.remote_port = element->valueint;
-			command->modem.server.has_remote_port = true;
-        }
-		else {
-			command->modem.has_server = false;
-		}
-	}
-=======
 static void deserializePassthrough(cJSON* root, openxc_ControlCommand* command) {
     command->has_type = true;
     command->type = openxc_ControlCommand_Type_PASSTHROUGH;
@@ -323,7 +286,6 @@
         command->acceptance_filter_bypass_command.bypass =
             bool(element->valueint);
     }
->>>>>>> dcf9f6a1
 }
 
 static void deserializeDiagnostic(cJSON* root, openxc_ControlCommand* command) {
@@ -536,40 +498,12 @@
             return messageLength;
         }
 
-<<<<<<< HEAD
-    message->has_type = true;
-    cJSON* commandNameObject = cJSON_GetObjectItem(root, "command");
-    if(commandNameObject != NULL) {
-        message->has_type = true;
-        message->type = openxc_VehicleMessage_Type_CONTROL_COMMAND;
-        message->has_control_command = true;
-        openxc_ControlCommand* command = &message->control_command;
-
-        if(!strncmp(commandNameObject->valuestring, VERSION_COMMAND_NAME,
-                    strlen(VERSION_COMMAND_NAME))) {
-            command->has_type = true;
-            command->type = openxc_ControlCommand_Type_VERSION;
-        } else if(!strncmp(commandNameObject->valuestring,
-                    DEVICE_ID_COMMAND_NAME, strlen(DEVICE_ID_COMMAND_NAME))) {
-            command->has_type = true;
-            command->type = openxc_ControlCommand_Type_DEVICE_ID;
-        } else if(!strncmp(commandNameObject->valuestring,
-                    DIAGNOSTIC_COMMAND_NAME, strlen(DIAGNOSTIC_COMMAND_NAME))) {
-            deserializeDiagnostic(root, command);
-		} else if(!strncmp(commandNameObject->valuestring,
-                    MODEM, strlen(MODEM))) {
-            deserializeModem(root, command);
-        } else {
-            debug("Unrecognized command: %s", commandNameObject->valuestring);
-            message->has_control_command = false;
-=======
         cJSON *root = cJSON_Parse(jsonStart);
         if(root == NULL) {
             debug("No JSON found in %u byte payload", length);
             // TODO should this return messageLength to eat up corrupt data, or
             // does it need to be 0 so we preserve partial messages?
             return 0;
->>>>>>> dcf9f6a1
         }
 
         message->has_type = true;
