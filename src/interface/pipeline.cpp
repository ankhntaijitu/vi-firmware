--- conflicted
+++ resolved
@@ -37,13 +37,8 @@
         droppedMessage(USB);
     }
 
-<<<<<<< HEAD
-    if(uart::connected(listener->uart) && !conditionalEnqueue(
-                &listener->uart->sendQueue, message, messageSize)) {
-=======
-    if(uartConnected(pipeline->uart) && !conditionalEnqueue(
+    if(uart::connected(pipeline->uart) && !conditionalEnqueue(
                 &pipeline->uart->sendQueue, message, messageSize)) {
->>>>>>> c9306803
         droppedMessage(UART);
     }
 
@@ -56,15 +51,9 @@
 void openxc::interface::processPipelineQueues(Pipeline* pipeline) {
     // Must always process USB, because this function usually runs the MCU's USB
     // task that handles SETUP and enumeration.
-<<<<<<< HEAD
-    processUsbSendQueue(listener->usb);
-    if(uart::connected(listener->uart)) {
-        uart::processSendQueue(listener->uart);
-=======
     processUsbSendQueue(pipeline->usb);
-    if(uartConnected(pipeline->uart)) {
-        processUartSendQueue(pipeline->uart);
->>>>>>> c9306803
+    if(uart::connected(pipeline->uart)) {
+        uart::processSendQueue(pipeline->uart);
     }
 
     if(pipeline->network != NULL) {
