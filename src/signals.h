--- conflicted
+++ resolved
@@ -92,32 +92,9 @@
  * field.
  *
  * bus - The CAN bus this message was received on.
-<<<<<<< HEAD
- * id - The 11-bit ID of the incoming CAN message.
- * data - The 8 byte data field of the CAN messages.
- */
-void decodeCanMessage(Pipeline* pipeline, CanBus* bus, int id, uint8_t data[]);
-
-/* Public: Initialize an array of the CAN message filters that should be set for
- * the CAN module with the given address, given the currently active
- * configuration.
- *
- * If an array is of length 0, the CAN acceptance filter will be disabled and
- * all CAN messages will be passed through the translation stack.
- *
- * address - The address of the CAN module to retreive the filters for.
- * count - An OUT variable that will be set to the length of the returned
- *         filters array.
- *
- * Returns an array of CanFilters that should be initialized on the CAN
- * module with the given address.
- */
-CanFilter* initializeFilters(uint8_t address, int* count);
-=======
  * message - The received CAN message.
  */
 void decodeCanMessage(openxc::pipeline::Pipeline* pipeline, CanBus* bus, CanMessage* message) __attribute__((weak));
->>>>>>> 0cd0f6b4
 
 } // namespace signals
 } // namespace openxc
