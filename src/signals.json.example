<<<<<<< HEAD
{
    "buses": {
        "0x101": {
            "speed": 500000,
            "messages": {
                "128": {
                    "name": "ECM_z_5D2",
                    "signals": {
                        "StrAnglAct": {
                            "generic_name": "SteeringWheelAngle",
                            "bit_position": 52,
                            "bit_size": 12,
                            "factor": 0.15392,
                            "offset": 0,
                            "value_handler": "handleInvertedSteeringWheel"},
                        "StrAnglSign": {
                            "generic_name": "steering_angle_sign",
                            "value_handler": "ignoreHandler",
                            "bit_position": 52,
                            "bit_size": 12},
                        "EngSpd": {
                            "generic_name": "engine_speed",
                            "send_frequency": 15,
                            "bit_position": 12,
                            "bit_size": 8},
                        "GrshftPos": {
                            "generic_name": "GearshiftPosition",
                            "bit_position": 41,
                            "bit_size": 3,
                            "states": {
                                "FIRST": [1],
                                "SECOND": [2],
                                "THIRD": [3],
                                "FOURTH": [4],
                                "REVERSE": [5],
                                "NEUTRAL": [6]}
                            },
                        "StrAnglErr": {
                            "value_handler": "ignoreHandler",
                            "generic_name": "steering_wheel_angle_error",
                            "bit_position": 44,
                            "bit_size": 12
                        }
                    },
                    "handler": "handleSteeringWheelMessage"
                },
                "49": {
                    "name": "BrkSt",
                    "signals": {
                        "BrakePedalPosition": {
                            "generic_name": "brake_pedal_status",
                            "send_same": false,
                            "value_handler": "booleanHandler",
                            "bit_position": 0,
                            "bit_size": 0
                        }
                    }
                },
                "121": {
                    "name": "Cluster",
                    "signals": {
                        "TurnSignalLeft": {
                            "generic_name": "turn_signal_left",
                            "value_handler": "booleanHandler",
                            "bit_position": 0,
                            "bit_size": 0,
                            "writable": true,
                            "write_handler": "booleanWriter"
                        },
                        "TurnSignalRight": {
                            "generic_name": "turn_signal_right",
                            "value_handler": "booleanHandler",
                            "bit_position": 1,
                            "bit_size": 0,
                            "writable": true,
                            "write_handler": "booleanWriter"
                        }
                    }
                }
            },
            "commands": {
                "turn_signal_status": {
                    "handler": "handleTurnSignalCommand"
                }
            }
        }
    },
    "initializers": [
        "initializeMyStuff",
        "initializeOtherStuff"
    ],
    "loopers": [
        "myLooper"
    ]
=======
{   "name": "example_messages",
    "extra_sources": [
        "handlers.cpp.example"
    ],
    "initializers": [
        "initializeMyStuff",
        "initializeOtherStuff"
    ],
    "loopers": [
        "myLooper"
    ],
    "buses": {
        "hs": {
            "controller": 1,
            "speed": 500000
        },
        "ms": {
            "controller": 2,
            "speed": 125000
        }
    },
    "commands": [
        { "name": "turn_signal_status",
            "handler": "handleTurnSignalCommand"
        }
    ],
    "messages": {
        "0x128": {
            "name": "ECM_z_5D2",
            "bus": "hs",
            "signals": {
                "StrAnglAct": {
                    "generic_name": "SteeringWheelAngle",
                    "bit_position": 52,
                    "bit_size": 12,
                    "factor": 0.15392,
                    "offset": 0,
                    "handler": "handleInvertedSteeringWheel"},
                "StrAnglSign": {
                    "generic_name": "steering_angle_sign",
                    "handler": "ignoreHandler",
                    "bit_position": 52,
                    "bit_size": 12},
                "EngSpd": {
                    "generic_name": "engine_speed",
                    "send_frequency": 15,
                    "bit_position": 12,
                    "bit_size": 8},
                "GrshftPos": {
                    "generic_name": "GearshiftPosition",
                    "bit_position": 41,
                    "bit_size": 3,
                    "states": {
                        "FIRST": [1],
                        "SECOND": [2],
                        "THIRD": [3],
                        "FOURTH": [4],
                        "REVERSE": [5],
                        "NEUTRAL": [6]}
                    },
                "StrAnglErr": {
                    "handler": "ignoreHandler",
                    "generic_name": "steering_wheel_angle_error",
                    "bit_position": 44,
                    "bit_size": 12
                }
            },
            "handler": "handleSteeringWheelMessage"
        },
        "0x49": {
            "name": "BrkSt",
            "bus": "hs",
            "signals": {
                "BrakePedalPosition": {
                    "generic_name": "brake_pedal_status",
                    "send_same": false,
                    "handler": "booleanHandler",
                    "bit_position": 0,
                    "bit_size": 0
                }
            }
        },
        "0x121": {
            "name": "Cluster",
            "bus": "hs",
            "signals": {
                "TurnSignalLeft": {
                    "generic_name": "turn_signal_left",
                    "handler": "booleanHandler",
                    "bit_position": 0,
                    "bit_size": 0,
                    "writable": true,
                    "write_handler": "booleanWriter"
                },
                "TurnSignalRight": {
                    "generic_name": "turn_signal_right",
                    "handler": "booleanHandler",
                    "bit_position": 1,
                    "bit_size": 0,
                    "writable": true,
                    "write_handler": "booleanWriter"
                }
            }
        }
    }
>>>>>>> 028eb4ad
}<|MERGE_RESOLUTION|>--- conflicted
+++ resolved
@@ -1,99 +1,3 @@
-<<<<<<< HEAD
-{
-    "buses": {
-        "0x101": {
-            "speed": 500000,
-            "messages": {
-                "128": {
-                    "name": "ECM_z_5D2",
-                    "signals": {
-                        "StrAnglAct": {
-                            "generic_name": "SteeringWheelAngle",
-                            "bit_position": 52,
-                            "bit_size": 12,
-                            "factor": 0.15392,
-                            "offset": 0,
-                            "value_handler": "handleInvertedSteeringWheel"},
-                        "StrAnglSign": {
-                            "generic_name": "steering_angle_sign",
-                            "value_handler": "ignoreHandler",
-                            "bit_position": 52,
-                            "bit_size": 12},
-                        "EngSpd": {
-                            "generic_name": "engine_speed",
-                            "send_frequency": 15,
-                            "bit_position": 12,
-                            "bit_size": 8},
-                        "GrshftPos": {
-                            "generic_name": "GearshiftPosition",
-                            "bit_position": 41,
-                            "bit_size": 3,
-                            "states": {
-                                "FIRST": [1],
-                                "SECOND": [2],
-                                "THIRD": [3],
-                                "FOURTH": [4],
-                                "REVERSE": [5],
-                                "NEUTRAL": [6]}
-                            },
-                        "StrAnglErr": {
-                            "value_handler": "ignoreHandler",
-                            "generic_name": "steering_wheel_angle_error",
-                            "bit_position": 44,
-                            "bit_size": 12
-                        }
-                    },
-                    "handler": "handleSteeringWheelMessage"
-                },
-                "49": {
-                    "name": "BrkSt",
-                    "signals": {
-                        "BrakePedalPosition": {
-                            "generic_name": "brake_pedal_status",
-                            "send_same": false,
-                            "value_handler": "booleanHandler",
-                            "bit_position": 0,
-                            "bit_size": 0
-                        }
-                    }
-                },
-                "121": {
-                    "name": "Cluster",
-                    "signals": {
-                        "TurnSignalLeft": {
-                            "generic_name": "turn_signal_left",
-                            "value_handler": "booleanHandler",
-                            "bit_position": 0,
-                            "bit_size": 0,
-                            "writable": true,
-                            "write_handler": "booleanWriter"
-                        },
-                        "TurnSignalRight": {
-                            "generic_name": "turn_signal_right",
-                            "value_handler": "booleanHandler",
-                            "bit_position": 1,
-                            "bit_size": 0,
-                            "writable": true,
-                            "write_handler": "booleanWriter"
-                        }
-                    }
-                }
-            },
-            "commands": {
-                "turn_signal_status": {
-                    "handler": "handleTurnSignalCommand"
-                }
-            }
-        }
-    },
-    "initializers": [
-        "initializeMyStuff",
-        "initializeOtherStuff"
-    ],
-    "loopers": [
-        "myLooper"
-    ]
-=======
 {   "name": "example_messages",
     "extra_sources": [
         "handlers.cpp.example"
@@ -199,5 +103,4 @@
             }
         }
     }
->>>>>>> 028eb4ad
 }