--- conflicted
+++ resolved
@@ -68,12 +68,9 @@
                 break;
             case openxc_ControlCommand_Type_DEVICE_ID:
                 status = handleDeviceIdCommmand();
-<<<<<<< HEAD
                 break;
             default:
                 status = false;
-=======
->>>>>>> 1dd5a6f3
                 break;
         }
     }
