#include "commands.h"
#include "config.h"
#include "diagnostics.h"
#include "interface/usb.h"
#include "util/log.h"
#include "config.h"
#include "openxc.pb.h"
#include "pb_decode.h"
#include <payload/payload.h>
#include "signals.h"
#include <can/canutil.h>
#include <bitfield/bitfield.h>
#include <limits.h>

using openxc::interface::usb::sendControlMessage;
using openxc::util::log::debug;
using openxc::config::getConfiguration;
using openxc::payload::PayloadFormat;
using openxc::commands::Command;
using openxc::signals::getCanBuses;
using openxc::signals::getCanBusCount;
using openxc::signals::getSignals;
using openxc::signals::getSignalCount;
using openxc::signals::getCommands;
using openxc::signals::getCommandCount;
using openxc::can::lookupBus;
using openxc::can::lookupSignal;

namespace can = openxc::can;
namespace payload = openxc::payload;
namespace config = openxc::config;
namespace diagnostics = openxc::diagnostics;
namespace usb = openxc::interface::usb;
namespace uart = openxc::interface::uart;
namespace pipeline = openxc::pipeline;

static bool handleVersionCommand() {
    char descriptor[128];
    config::getFirmwareDescriptor(descriptor, sizeof(descriptor));

    usb::sendControlMessage(&getConfiguration()->usb, (uint8_t*)descriptor,
            strlen(descriptor));

    openxc_VehicleMessage message;
    message.has_type = true;
    message.type = openxc_VehicleMessage_Type_COMMAND_RESPONSE;
    message.has_command_response = true;
    message.command_response.has_type = true;
    message.command_response.type = openxc_ControlCommand_Type_VERSION;
    message.command_response.has_message = true;
    memset(message.command_response.message, 0,
            sizeof(message.command_response.message));
    strncpy(message.command_response.message, descriptor, sizeof(descriptor));
    pipeline::sendVehicleMessage(&message, &getConfiguration()->pipeline);

    return true;
}

static bool handleDeviceIdCommmand() {
    // TODO move getDeviceId to openxc::platform, allow each platform to
    // define where the device ID comes from.
    uart::UartDevice* uart = &getConfiguration()->uart;
    size_t deviceIdLength = strnlen(uart->deviceId, sizeof(uart->deviceId));
    if(deviceIdLength > 0) {
        usb::sendControlMessage(&getConfiguration()->usb,
                (uint8_t*)uart->deviceId, strlen(uart->deviceId));

        openxc_VehicleMessage message;
        message.has_type = true;
        message.type = openxc_VehicleMessage_Type_COMMAND_RESPONSE;
        message.has_command_response = true;
        message.command_response.has_type = true;
        message.command_response.type = openxc_ControlCommand_Type_DEVICE_ID;
        message.command_response.has_message = true;
        memset(message.command_response.message, 0,
                sizeof(message.command_response.message));
        strncpy(message.command_response.message, uart->deviceId,
                deviceIdLength);
        pipeline::sendVehicleMessage(&message, &getConfiguration()->pipeline);
    }
    return true;
}

static bool handleComplexCommand(openxc_VehicleMessage* message) {
    bool status = true;
    if(message != NULL && message->has_control_command) {
        openxc_ControlCommand* command = &message->control_command;
        switch(command->type) {
        case openxc_ControlCommand_Type_DIAGNOSTIC:
            status = diagnostics::handleDiagnosticCommand(
                    &getConfiguration()->diagnosticsManager, command);
            break;
        case openxc_ControlCommand_Type_VERSION:
            status = handleVersionCommand();
            break;
        case openxc_ControlCommand_Type_DEVICE_ID:
            status = handleDeviceIdCommmand();
            break;
        default:
            status = false;
            break;
        }
    }
    return status;
}

static bool handleRaw(openxc_VehicleMessage* message) {
    bool status = true;
    if(message->has_raw_message) {
        openxc_RawMessage* rawMessage = &message->raw_message;
        CanBus* matchingBus = NULL;
        if(rawMessage->has_bus) {
            matchingBus = lookupBus(rawMessage->bus, getCanBuses(), getCanBusCount());
        } else if(getCanBusCount() > 0) {
            matchingBus = &getCanBuses()[0];
            debug("No bus specified for write, using the first active: %d", matchingBus->address);
        }

        if(matchingBus == NULL) {
            debug("No matching active bus for requested address: %d",
                    rawMessage->bus);
            status = false;
        } else if(matchingBus->rawWritable) {
                uint8_t size = rawMessage->data.size;
                CanMessage message = {
<<<<<<< HEAD
                    id: rawMessage->message_id
=======
                    id: rawMessage->message_id,
                    format: rawMessage->message_id > 2047 ? CanMessageFormat::EXTENDED : CanMessageFormat::STANDARD,
                    data: get_bitfield(rawMessage->data.bytes,
                            size, 0, size * CHAR_BIT) << (64 - CHAR_BIT * size)
>>>>>>> f851e38e
                };
                memcpy(message.data, rawMessage->data.bytes, size);
                message.length = size;
                can::write::enqueueMessage(matchingBus, &message);
        } else {
            debug("Raw CAN writes not allowed for bus %d", matchingBus->address);
            status = false;
        }
    }
    return status;
}

static bool handleTranslated(openxc_VehicleMessage* message) {
    bool status = true;
    if(message->has_translated_message) {
        openxc_TranslatedMessage* translatedMessage =
                &message->translated_message;
        if(translatedMessage->has_name) {
            CanSignal* signal = lookupSignal(translatedMessage->name,
                    getSignals(), getSignalCount(), true);
            if(signal != NULL) {
                if(!translatedMessage->has_value) {
                    debug("Write request for %s missing value", translatedMessage->name);
                    status = false;
                }

                can::write::encodeAndSendSignal(signal, &translatedMessage->value, false);
                // TODO support writing evented signals
            } else {
                CanCommand* command = lookupCommand(translatedMessage->name,
                        getCommands(), getCommandCount());
                if(command != NULL) {
                    // TODO this still isn't that flexible, can't accept
                    // arbitrary parameters in your command - still stuck with
                    // this 'value' and 'event' business, where the eventeds all
                    // have string values
                    // TODO could simplify it by passing the entire
                    // TranslatedMessage to the handler
                    switch(translatedMessage->type) {
                    case openxc_TranslatedMessage_Type_STRING:
                    case openxc_TranslatedMessage_Type_NUM:
                    case openxc_TranslatedMessage_Type_BOOL:
                        command->handler(translatedMessage->name,
                                &translatedMessage->value,
                                NULL,
                                getSignals(), getSignalCount());
                        break;
                    case openxc_TranslatedMessage_Type_EVENTED_STRING:
                    case openxc_TranslatedMessage_Type_EVENTED_NUM:
                    case openxc_TranslatedMessage_Type_EVENTED_BOOL:
                        command->handler(translatedMessage->name,
                                &translatedMessage->value,
                                &translatedMessage->event,
                                getSignals(), getSignalCount());
                        break;
                    }
                } else {
                    debug("Writing not allowed for signal \"%s\"",
                            translatedMessage->name);
                    status = false;
                }
            }
        }
    }
    return status;
}

bool openxc::commands::handleControlCommand(Command command, uint8_t payload[],
        size_t payloadLength) {
    bool recognized = true;
    switch(command) {
    case Command::VERSION:
        handleVersionCommand();
        break;
    case Command::DEVICE_ID:
        handleDeviceIdCommmand();
        break;
    case Command::COMPLEX_COMMAND:
        handleIncomingMessage(payload, payloadLength);
        break;
    default:
        recognized = false;
        break;
    }
    return recognized;
}

bool openxc::commands::handleIncomingMessage(uint8_t payload[], size_t length) {
    openxc_VehicleMessage message = {0};
    bool status = true;
    if(payload::deserialize(payload, length, &message,
                getConfiguration()->payloadFormat)) {
        if(validate(&message)) {
            switch(message.type) {
            case openxc_VehicleMessage_Type_RAW:
                handleRaw(&message);
                break;
            case openxc_VehicleMessage_Type_TRANSLATED:
                handleTranslated(&message);
                break;
            case openxc_VehicleMessage_Type_CONTROL_COMMAND:
                handleComplexCommand(&message);
                break;
            default:
                debug("Incoming message had unrecognized type: %d", message.type);
                status = false;
                break;
            }
        } else {
            debug("Incoming message is complete but invalid");
        }
    } else {
        status = false;
    }
    return status;
}

static bool validateRaw(openxc_VehicleMessage* message) {
    bool valid = true;
    if(message->has_type && message->type == openxc_VehicleMessage_Type_RAW &&
            message->has_raw_message) {
        openxc_RawMessage* raw = &message->raw_message;
        if(!raw->has_message_id) {
            valid = false;
            debug("Write request is malformed, missing id");
        }

        if(!raw->has_data) {
            valid = false;
            debug("Raw write request for 0x%02x missing data", raw->message_id);
        }
    } else {
        valid = false;
    }
    return valid;
}

static bool validateTranslated(openxc_VehicleMessage* message) {
    bool valid = true;
    if(message->has_type && message->type == openxc_VehicleMessage_Type_TRANSLATED &&
            message->has_translated_message) {
        openxc_TranslatedMessage* translated = &message->translated_message;
        if(!translated->has_name) {
            valid = false;
            debug("Write request is missing name");
        }

        if(!translated->has_value) {
            valid = false;
        } else if(!translated->value.has_type) {
            valid = false;
            debug("Unsupported type in value field of %s", translated->name);
        }

        if(translated->has_event) {
            if(!translated->event.has_type) {
                valid = false;
                debug("Unsupported type in event field of %s", translated->name);
            }
        }

    } else {
        valid = false;
    }
    return valid;
}

static bool validateDiagnosticRequest(openxc_VehicleMessage* message) {
    bool valid = true;
    if(message->has_control_command) {
        openxc_ControlCommand* command = &message->control_command;
        if(command->has_type && command->type == openxc_ControlCommand_Type_DIAGNOSTIC) {
            openxc_DiagnosticRequest* request = &command->diagnostic_request;

            if(!request->has_message_id) {
                valid = false;
                debug("Diagnostic request missing message ID");
            }

            if(!request->has_mode) {
                valid = false;
                debug("Diagnostic request missing mode");
            }
        } else {
            valid = false;
            debug("Diagnostic request is of unexpected type");
        }
    } else {
        valid = false;
    }
    return valid;
}

static bool validateControlCommand(openxc_VehicleMessage* message) {
    bool valid = message->has_type &&
            message->type == openxc_VehicleMessage_Type_CONTROL_COMMAND &&
            message->has_control_command &&
            message->control_command.has_type;
    if(valid) {
        switch(message->control_command.type) {
        case openxc_ControlCommand_Type_DIAGNOSTIC:
            valid = validateDiagnosticRequest(message);
            break;
        case openxc_ControlCommand_Type_VERSION:
        case openxc_ControlCommand_Type_DEVICE_ID:
            valid =  true;
            break;
        default:
            valid = false;
            break;
        }
    }
    return valid;
}

bool openxc::commands::validate(openxc_VehicleMessage* message) {
    bool valid = false;
    if(message != NULL && message->has_type) {
        switch(message->type) {
        case openxc_VehicleMessage_Type_RAW:
            valid = validateRaw(message);
            break;
        case openxc_VehicleMessage_Type_TRANSLATED:
            valid = validateTranslated(message);
            break;
        case openxc_VehicleMessage_Type_CONTROL_COMMAND:
            valid = validateControlCommand(message);
            break;
        default:
            debug("Incoming message had unrecognized type: %d", message->type);
            break;
        }
    }
    return valid;
}<|MERGE_RESOLUTION|>--- conflicted
+++ resolved
@@ -121,20 +121,14 @@
                     rawMessage->bus);
             status = false;
         } else if(matchingBus->rawWritable) {
-                uint8_t size = rawMessage->data.size;
-                CanMessage message = {
-<<<<<<< HEAD
-                    id: rawMessage->message_id
-=======
-                    id: rawMessage->message_id,
-                    format: rawMessage->message_id > 2047 ? CanMessageFormat::EXTENDED : CanMessageFormat::STANDARD,
-                    data: get_bitfield(rawMessage->data.bytes,
-                            size, 0, size * CHAR_BIT) << (64 - CHAR_BIT * size)
->>>>>>> f851e38e
-                };
-                memcpy(message.data, rawMessage->data.bytes, size);
-                message.length = size;
-                can::write::enqueueMessage(matchingBus, &message);
+            uint8_t size = rawMessage->data.size;
+            CanMessage message = {
+                id: rawMessage->message_id,
+                format: rawMessage->message_id > 2047 ? CanMessageFormat::EXTENDED : CanMessageFormat::STANDARD
+            };
+            memcpy(message.data, rawMessage->data.bytes, size);
+            message.length = size;
+            can::write::enqueueMessage(matchingBus, &message);
         } else {
             debug("Raw CAN writes not allowed for bus %d", matchingBus->address);
             status = false;
