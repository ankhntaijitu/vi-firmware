#include <string.h>
#include "lpc17xx_pinsel.h"
#include "lpc17xx_uart.h"
#include "serialutil.h"
#include "listener.h"
#include "buffers.h"
#include "log.h"

// Only UART1 supports hardware flow control, so this has to be UART1
#define UART1_DEVICE (LPC_UART_TypeDef*)LPC_UART1
#define UART_BAUDRATE 230000

#ifdef BLUEBOARD

#define UART1_FUNCNUM 2
#define UART1_PORTNUM 2
#define UART1_TX_PINNUM 0
#define UART1_RX_PINNUM 1
#define UART1_FLOW_PORTNUM UART1_PORTNUM
#define UART1_FLOW_FUNCNUM UART1_FUNCNUM
#define UART1_CTS1_PINNUM 2
#define UART1_RTS1_PINNUM 7

#else

// Ford OpenXC CAN Translator Prototype
#define UART1_FUNCNUM 1
#define UART1_PORTNUM 0
#define UART1_TX_PINNUM 15
#define UART1_RX_PINNUM 16
#define UART1_FLOW_PORTNUM 2
#define UART1_FLOW_FUNCNUM 2
#define UART1_RTS1_PINNUM 2
#define UART1_CTS1_PINNUM 7

#endif

extern Listener listener;

__IO int32_t RTS_STATE;
__IO int32_t CTS_STATE;
__IO FlagStatus TRANSMIT_INTERRUPT_STATUS;

/* Disable request to send through RTS line. We cannot handle any more data
 * right now.
 */
void pauseReceive() {
    if(RTS_STATE == ACTIVE) {
        // Disable request to send through RTS line
        UART_FullModemForcePinState(LPC_UART1, UART1_MODEM_PIN_RTS, INACTIVE);
        RTS_STATE = INACTIVE;
    }
}

/* Enable request to send through RTS line. We can handle more data now. */
void resumeReceive() {
    if (RTS_STATE == INACTIVE) {
        // Enable request to send through RTS line
        UART_FullModemForcePinState(LPC_UART1, UART1_MODEM_PIN_RTS, ACTIVE);
        RTS_STATE = ACTIVE;
    }
}

void disableTransmitInterrupt() {
    UART_IntConfig(UART1_DEVICE, UART_INTCFG_THRE, DISABLE);
    TRANSMIT_INTERRUPT_STATUS = RESET;
}

void enableTransmitInterrupt() {
    if(TRANSMIT_INTERRUPT_STATUS == RESET) {
        UART_IntConfig(UART1_DEVICE, UART_INTCFG_THRE, ENABLE);
        TRANSMIT_INTERRUPT_STATUS = SET;
    }
}

void handleReceiveInterrupt() {
    while(!QUEUE_FULL(uint8_t, &listener.serial->receiveQueue)) {
        uint8_t byte;
        uint32_t received = UART_Receive(UART1_DEVICE, &byte, 1, NONE_BLOCKING);
        if(received > 0) {
            QUEUE_PUSH(uint8_t, &listener.serial->receiveQueue, byte);
            if(QUEUE_FULL(uint8_t, &listener.serial->receiveQueue)) {
                pauseReceive();
            }
        } else {
            break;
        }
    }
}

void handleTransmitInterrupt() {
    disableTransmitInterrupt();

    if(CTS_STATE == INACTIVE) {
        return;
    }

    while(UART_CheckBusy(UART1_DEVICE) == SET);

    while(!QUEUE_EMPTY(uint8_t, &listener.serial->sendQueue)) {
        uint8_t byte = QUEUE_PEEK(uint8_t, &listener.serial->sendQueue);
        if(UART_Send(UART1_DEVICE, &byte, 1, NONE_BLOCKING)) {
            QUEUE_POP(uint8_t, &listener.serial->sendQueue);
        } else {
            break;
        }
    }

    if(QUEUE_EMPTY(uint8_t, &listener.serial->sendQueue)) {
        disableTransmitInterrupt();
    } else {
        enableTransmitInterrupt();
    }
}

void UART1_IRQHandler() {
    uint32_t interruptSource = UART_GetIntId(UART1_DEVICE)
        & UART_IIR_INTID_MASK;
    if(interruptSource == 0) {
        // Check Modem status
        uint8_t modemStatus = UART_FullModemGetStatus(LPC_UART1);
        // Check CTS status change flag
        if (modemStatus & UART1_MODEM_STAT_DELTA_CTS) {
            // if CTS status is active, continue to send data
            if (modemStatus & UART1_MODEM_STAT_CTS) {
                CTS_STATE = ACTIVE;
                UART_TxCmd(UART1_DEVICE, ENABLE);
            } else {
                // Otherwise, Stop current transmission immediately
                CTS_STATE = INACTIVE;
                UART_TxCmd(UART1_DEVICE, DISABLE);
            }
        }
    }

    switch(interruptSource) {
        case UART_IIR_INTID_RDA:
        case UART_IIR_INTID_CTI:
            handleReceiveInterrupt();
            break;
        case UART_IIR_INTID_THRE:
            handleTransmitInterrupt();
            break;
    }
}

void readFromSerial(SerialDevice* device, bool (*callback)(uint8_t*)) {
    if(device != NULL) {
        if(!QUEUE_EMPTY(uint8_t, &device->receiveQueue)) {
            processQueue(&device->receiveQueue, callback);
            if(!QUEUE_FULL(uint8_t, &device->receiveQueue)) {
                resumeReceive();
            }
        }
    }
}

/* Auto flow control does work, but it turns the serial write functions into
 * blocking functions, which drags USB down. Instead we handle it manually so we
 * can make them asynchronous and let USB run at full speed.
 */
void configureFlowControl() {
    if (UART_FullModemGetStatus(LPC_UART1) & UART1_MODEM_STAT_CTS) {
        // Enable UART Transmit
        UART_TxCmd(UART1_DEVICE, ENABLE);
    }

    // Enable Modem status interrupt
    UART_IntConfig(UART1_DEVICE, UART1_INTCFG_MS, ENABLE);
    // Enable CTS1 signal transition interrupt
    UART_IntConfig(UART1_DEVICE, UART1_INTCFG_CTS, ENABLE);
    resumeReceive();
}

void configurePins() {
    PINSEL_CFG_Type PinCfg;

    PinCfg.Funcnum = UART1_FUNCNUM;
    PinCfg.OpenDrain = 0;
    PinCfg.Pinmode = 0;
    PinCfg.Portnum = UART1_PORTNUM;
    PinCfg.Pinnum = UART1_TX_PINNUM;
    PINSEL_ConfigPin(&PinCfg);
    PinCfg.Pinnum = UART1_RX_PINNUM;
    PINSEL_ConfigPin(&PinCfg);

    PinCfg.Portnum = UART1_FLOW_PORTNUM;
    PinCfg.Funcnum = UART1_FLOW_FUNCNUM;
    PinCfg.Pinnum = UART1_CTS1_PINNUM;
    PINSEL_ConfigPin(&PinCfg);
    PinCfg.Pinnum = UART1_RTS1_PINNUM;
    PINSEL_ConfigPin(&PinCfg);
}

void configureFifo() {
    UART_FIFO_CFG_Type fifoConfig;
    UART_FIFOConfigStructInit(&fifoConfig);
    UART_FIFOConfig(UART1_DEVICE, &fifoConfig);
}

void configureUart() {
    UART_CFG_Type UARTConfigStruct;
    UART_ConfigStructInit(&UARTConfigStruct);
    UARTConfigStruct.Baud_rate = UART_BAUDRATE;
    UART_Init(UART1_DEVICE, &UARTConfigStruct);
}

void configureInterrupts() {
    UART_IntConfig(UART1_DEVICE, UART_INTCFG_RBR, ENABLE);
    UART_IntConfig(UART1_DEVICE, UART_INTCFG_RLS, ENABLE);
    enableTransmitInterrupt();
    /* preemption = 1, sub-priority = 1 */
    NVIC_SetPriority(UART1_IRQn, ((0x01<<3)|0x01));
    NVIC_EnableIRQ(UART1_IRQn);
}

void initializeSerial(SerialDevice* device) {
    if(device != NULL) {
        initializeSerialCommon(device);

        configurePins();
        configureUart();
        configureFifo();
        configureFlowControl();
        configureInterrupts();
        CTS_STATE = ACTIVE;
<<<<<<< HEAD

        // Configure P0.18 as an input, pulldown
        LPC_PINCON->PINMODE1 |= (1 << 5);
        // Ensure BT reset line is held high.
        LPC_GPIO1->FIODIR |= (1 << 17);
        LPC_GPIO1->FIOPIN |= (1 << 17);
=======
        debug("Done.\r\n");
>>>>>>> 20487b27
    }
}

void processSerialSendQueue(SerialDevice* device) {
    if(!QUEUE_EMPTY(uint8_t, &device->sendQueue)) {
        enableTransmitInterrupt();
        handleTransmitInterrupt();
    }
}<|MERGE_RESOLUTION|>--- conflicted
+++ resolved
@@ -224,16 +224,13 @@
         configureFlowControl();
         configureInterrupts();
         CTS_STATE = ACTIVE;
-<<<<<<< HEAD
 
         // Configure P0.18 as an input, pulldown
         LPC_PINCON->PINMODE1 |= (1 << 5);
         // Ensure BT reset line is held high.
         LPC_GPIO1->FIODIR |= (1 << 17);
         LPC_GPIO1->FIOPIN |= (1 << 17);
-=======
         debug("Done.\r\n");
->>>>>>> 20487b27
     }
 }
 
