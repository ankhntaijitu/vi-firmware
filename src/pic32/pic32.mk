BOARD_TAG = mega_pic32
TARGET = $(BASE_TARGET)-pic32

ARDUINO_LIBS = chipKITUSBDevice chipKITUSBDevice/utility cJSON
ifdef ETHERNET
ARDUINO_LIBS += chipKITEthernet chipKITEthernet/utility
endif

ifndef MPIDE_DIR
MPIDE_DIR = ../dependencies/mpide

MPIDE_EXISTS = $(shell test -d $(MPIDE_DIR); echo $$?)
ifneq ($(MPIDE_EXISTS),0)
$(error MPIDE missing - run "script/bootstrap.sh")
endif

endif

ifndef CAN_EMULATOR
ARDUINO_LIBS += chipKITCAN
endif

NO_CORE_MAIN_FUNCTION = 1
SKIP_SUFFIX_CHECK = 1
OBJDIR = build/pic32

SERIAL_BAUDRATE = 115200

OSTYPE := $(shell uname)

ifndef SERIAL_PORT
	# Backwards compatibility with people using old name for this
	ifdef ARDUINO_PORT
		SERIAL_PORT := $(ARDUINO_PORT)
	endif
endif

ifndef SERIAL_PORT
	ifeq ($(OSTYPE),Darwin)
		SERIAL_PORT = /dev/tty.usbserial*
	else
<<<<<<< HEAD
		OSTYPE := $(shell uname -o)
		ifeq ($(OSTYPE),Cygwin)
			ARDUINO_PORT = com3
		else
			ARDUINO_PORT = /dev/ttyUSB*
		endif
=======
		SERIAL_PORT = /dev/ttyUSB*
>>>>>>> 182c7405
	endif
endif

EXTRA_CPPFLAGS += -G0 -D__PIC32__ $(CC_SYMBOLS)

CHIPKIT_LIBRARY_AGREEMENT_URL = http://www.digilentinc.com/Agreement.cfm?DocID=DSD-0000318

EXPECTED_USB_LIBRARY_PATH = ./libs/chipKITUSBDevice
MICROCHIP_USB_LIBRARY_EXISTS = $(shell test -d $(EXPECTED_USB_LIBRARY_PATH); echo $$?)
ifneq ($(MICROCHIP_USB_LIBRARY_EXISTS),0)
$(error chipKIT USB device library missing - run "script/bootstrap.sh" to download)
endif

ifndef CAN_EMULATOR
EXPECTED_CAN_LIBRARY_PATH = ./libs/chipKITCAN
MICROCHIP_CAN_LIBRARY_EXISTS = $(shell test -d $(EXPECTED_CAN_LIBRARY_PATH); echo $$?)
ifneq ($(MICROCHIP_CAN_LIBRARY_EXISTS),0)
$(error chipKIT CAN library missing - run "script/bootstrap.sh" to download)
endif
endif

ifdef ETHERNET
EXPECTED_ETHERNET_LIBRARY_PATH = ./libs/chipKITEthernet
MICROCHIP_ETHERNET_LIBRARY_EXISTS = $(shell test -d $(EXPECTED_ETHERNET_LIBRARY_PATH); echo $$?)
ifneq ($(MICROCHIP_ETHERNET_LIBRARY_EXISTS),0)
$(error chipKIT Ethernet library missing - run "script/bootstrap.sh" to download)
endif
endif

ARDUINO_MK_EXISTS = $(shell test -e libs/arduino.mk/chipKIT.mk; echo $$?)
ifneq ($(ARDUINO_MK_EXISTS),0)
$(error arduino.mk library missing - run "script/bootstrap.sh")
endif

USER_LIB_PATH = ./libs
ARDUINO_MAKEFILE_HOME = libs/arduino.mk

LOCAL_C_SRCS += $(wildcard pic32/*.c)
LOCAL_CPP_SRCS += $(wildcard pic32/*.cpp)

include $(ARDUINO_MAKEFILE_HOME)/chipKIT.mk

flash: upload<|MERGE_RESOLUTION|>--- conflicted
+++ resolved
@@ -39,16 +39,12 @@
 	ifeq ($(OSTYPE),Darwin)
 		SERIAL_PORT = /dev/tty.usbserial*
 	else
-<<<<<<< HEAD
 		OSTYPE := $(shell uname -o)
 		ifeq ($(OSTYPE),Cygwin)
-			ARDUINO_PORT = com3
+			SERIAL_PORT = com3
 		else
-			ARDUINO_PORT = /dev/ttyUSB*
+			SERIAL_PORT = /dev/ttyUSB*
 		endif
-=======
-		SERIAL_PORT = /dev/ttyUSB*
->>>>>>> 182c7405
 	endif
 endif
 
