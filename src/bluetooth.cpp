--- conflicted
+++ resolved
@@ -57,7 +57,6 @@
             debug("Unable to set Bluetooth device name");
         }
 
-<<<<<<< HEAD
         if(at_commander_get_device_id(&config, device->deviceId,
                     sizeof(device->deviceId)) > 0) {
             debug("Bluetooth MAC is %s", device->deviceId);
@@ -65,14 +64,13 @@
             debug("Unable to get Bluetooth MAC");
             device->deviceId[0] = '\0';
         }
-=======
+
         if(at_commander_set_configuration_timer(&config, 0)) {
             debug("Successfully disabled remote Bluetooth configuration");
         } else {
             debug("Unable to disable remote Bluetooth configuration");
         }
 
->>>>>>> 08277123
         at_commander_reboot(&config);
     } else {
         debug("Unable to set baud rate of attached UART device");
