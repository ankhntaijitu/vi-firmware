--- conflicted
+++ resolved
@@ -119,11 +119,8 @@
     static openxc::config::Configuration CONFIG = {
         messageSetIndex: 0,
         version: "7.2.1-dev",
-<<<<<<< HEAD
         platform: PLATFORM,
-=======
         environmentMode: ENVIRONMENT_MODE,
->>>>>>> 503645d8
         payloadFormat: PayloadFormat::DEFAULT_OUTPUT_FORMAT,
         recurringObd2Requests: DEFAULT_RECURRING_OBD2_REQUESTS_STATUS,
         obd2BusAddress: DEFAULT_OBD2_BUS,
