#include <stdlib.h>
#include "serialutil.h"
#include "usbutil.h"
#include "ethernetutil.h"
#include "listener.h"
#include "signals.h"
#include "log.h"
#include "lights.h"
<<<<<<< HEAD
#include "timer.h"
#include "bluetooth.h"
#include <stdlib.h>
=======
#include "power.h"
>>>>>>> 517b5220

#define VERSION_CONTROL_COMMAND 0x80
#define RESET_CONTROL_COMMAND 0x81

// USB
#define DATA_IN_ENDPOINT 1
#define DATA_OUT_ENDPOINT 2

extern void reset();
extern void setup();
extern void loop();

const char* VERSION = "3.0";

SerialDevice SERIAL_DEVICE;
EthernetDevice ETHERNET_DEVICE;

UsbDevice USB_DEVICE = {
    DATA_IN_ENDPOINT,
    MAX_USB_PACKET_SIZE_BYTES,
    DATA_OUT_ENDPOINT,
    MAX_USB_PACKET_SIZE_BYTES};

Listener listener = {&USB_DEVICE,
#ifdef __USE_UART__
    &SERIAL_DEVICE,
#else
    NULL,
#endif // __USE_UART__
#ifdef __USE_ETHERNET__
    &ETHERNET_DEVICE
#endif // __USE_ETHERNET__
};

void updateInterfaceLight() {
    if(bluetoothConnected()) {
        enable(LIGHT_B, COLORS.blue);
    } else if(USB_DEVICE.configured) {
        enable(LIGHT_B, COLORS.green);
    } else {
        disable(LIGHT_B);
    }
}

int main(void) {
#ifdef __PIC32__
    init();
#endif // __PIC32__

    initializeLogging();
<<<<<<< HEAD
    initializeTimers();
=======
    initializePower();
>>>>>>> 517b5220
    initializeUsb(listener.usb);
    initializeSerial(listener.serial);
    initializeEthernet(listener.ethernet);
    initializeLights();

    debug("Initializing as %s", getMessageSet());
    setup();

    for (;;) {
        loop();
        processListenerQueues(&listener);
<<<<<<< HEAD
        updateInterfaceLight();
=======
        updateLights();
        updatePower();
>>>>>>> 517b5220
    }

    return 0;
}

#ifdef __cplusplus
extern "C" {
#endif

bool handleControlRequest(uint8_t request) {
    switch(request) {
    case VERSION_CONTROL_COMMAND:
    {
        char combinedVersion[strlen(VERSION) +
                strlen(getMessageSet()) + 4];
        sprintf(combinedVersion, "%s (%s)", VERSION, getMessageSet());
        debug("Version: %s", combinedVersion);

        sendControlMessage((uint8_t*)combinedVersion, strlen(combinedVersion));
        return true;
    }
    case RESET_CONTROL_COMMAND:
        debug("Resetting...");
        reset();
        return true;
    default:
        return false;
    }
}

#ifdef __cplusplus
}
#endif<|MERGE_RESOLUTION|>--- conflicted
+++ resolved
@@ -6,13 +6,10 @@
 #include "signals.h"
 #include "log.h"
 #include "lights.h"
-<<<<<<< HEAD
 #include "timer.h"
 #include "bluetooth.h"
+#include "power.h"
 #include <stdlib.h>
-=======
-#include "power.h"
->>>>>>> 517b5220
 
 #define VERSION_CONTROL_COMMAND 0x80
 #define RESET_CONTROL_COMMAND 0x81
@@ -63,11 +60,8 @@
 #endif // __PIC32__
 
     initializeLogging();
-<<<<<<< HEAD
     initializeTimers();
-=======
     initializePower();
->>>>>>> 517b5220
     initializeUsb(listener.usb);
     initializeSerial(listener.serial);
     initializeEthernet(listener.ethernet);
@@ -79,12 +73,8 @@
     for (;;) {
         loop();
         processListenerQueues(&listener);
-<<<<<<< HEAD
         updateInterfaceLight();
-=======
-        updateLights();
         updatePower();
->>>>>>> 517b5220
     }
 
     return 0;
