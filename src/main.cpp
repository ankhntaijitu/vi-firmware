--- conflicted
+++ resolved
@@ -20,8 +20,8 @@
 #define DATA_OUT_ENDPOINT 2
 
 using openxc::interface::uart::SerialDevice;
+using openxc::interface::uart::serialConnected;
 using openxc::interface::usb::sendControlMessage;
-using openxc::bluetooth::bluetoothConnected;
 using openxc::bluetooth::initializeBluetooth;
 using openxc::lights::LIGHT_A;
 using openxc::lights::LIGHT_B;
@@ -51,18 +51,9 @@
 
 Listener listener = {&USB_DEVICE,
     &SERIAL_DEVICE,
-<<<<<<< HEAD
-#else
-    NULL,
-#endif // __USE_UART__
 #ifdef __USE_NETWORK__
     &NETWORK_DEVICE
 #endif // __USE_NETWORK__
-=======
-#ifdef __USE_ETHERNET__
-    &ETHERNET_DEVICE
-#endif // __USE_ETHERNET__
->>>>>>> 2abf3f2b
 };
 
 /* Public: Update the color and status of a board's light that shows the output
