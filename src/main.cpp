--- conflicted
+++ resolved
@@ -60,11 +60,7 @@
  * the main program loop.
  */
 void updateInterfaceLight() {
-<<<<<<< HEAD
-    if(uart::connected(listener.uart)) {
-=======
-    if(uartConnected(pipeline.uart)) {
->>>>>>> c9306803
+    if(uart::connected(pipeline.uart)) {
         enable(LIGHT_B, COLORS.blue);
     } else if(USB_DEVICE.configured) {
         enable(LIGHT_B, COLORS.green);
@@ -78,15 +74,9 @@
     initializeLogging();
     initializeTimers();
     initializePower();
-<<<<<<< HEAD
-    initializeUsb(listener.usb);
-    uart::initialize(listener.uart);
-    initializeNetwork(listener.network);
-=======
     initializeUsb(pipeline.usb);
-    initializeUart(pipeline.uart);
+    uart::initialize(pipeline.uart);
     initializeNetwork(pipeline.network);
->>>>>>> c9306803
     initializeLights();
     initializeBluetooth();
 
