#include <stdlib.h>
#include "serialutil.h"
#include "usbutil.h"
#include "ethernetutil.h"
#include "listener.h"
#include "signals.h"
#include "log.h"
<<<<<<< HEAD
#include "lights.h"
#include <stdlib.h>
=======
#include "power.h"
>>>>>>> 2d9162a9

#define VERSION_CONTROL_COMMAND 0x80
#define RESET_CONTROL_COMMAND 0x81

// USB
#define DATA_IN_ENDPOINT 1
#define DATA_OUT_ENDPOINT 2

extern void reset();
extern void setup();
extern void loop();

const char* VERSION = "2.2-dev";

SerialDevice SERIAL_DEVICE;
EthernetDevice ETHERNET_DEVICE;

UsbDevice USB_DEVICE = {
    DATA_IN_ENDPOINT,
    MAX_USB_PACKET_SIZE_BYTES,
    DATA_OUT_ENDPOINT,
    MAX_USB_PACKET_SIZE_BYTES};

Listener listener = {&USB_DEVICE,
#ifdef __USE_UART__
    &SERIAL_DEVICE,
#else
    NULL,
#endif // __USE_UART__
#ifdef __USE_ETHERNET__
    &ETHERNET_DEVICE
#endif // __USE_ETHERNET__
};

int main(void) {
#ifdef __PIC32__
    init();
#endif // __PIC32__

    initializeLogging();
    initializePower();
    initializeUsb(listener.usb);
    initializeSerial(listener.serial);
    initializeEthernet(listener.ethernet);
    initializeLights();

    debug("Initializing as %s\r\n", getMessageSet());
    setup();

    for (;;) {
        loop();
        processListenerQueues(&listener);
<<<<<<< HEAD
        updateLights();
=======
        updatePower();
>>>>>>> 2d9162a9
    }

    return 0;
}

#ifdef __cplusplus
extern "C" {
#endif

bool handleControlRequest(uint8_t request) {
    switch(request) {
    case VERSION_CONTROL_COMMAND:
    {
        char combinedVersion[strlen(VERSION) +
                strlen(getMessageSet()) + 4];
        sprintf(combinedVersion, "%s (%s)", VERSION, getMessageSet());
        debug("Version: %s\r\n", combinedVersion);

        sendControlMessage((uint8_t*)combinedVersion, strlen(combinedVersion));
        return true;
    }
    case RESET_CONTROL_COMMAND:
        debug("Resetting...\r\n");
        reset();
        return true;
    default:
        return false;
    }
}

#ifdef __cplusplus
}
#endif<|MERGE_RESOLUTION|>--- conflicted
+++ resolved
@@ -5,12 +5,8 @@
 #include "listener.h"
 #include "signals.h"
 #include "log.h"
-<<<<<<< HEAD
 #include "lights.h"
-#include <stdlib.h>
-=======
 #include "power.h"
->>>>>>> 2d9162a9
 
 #define VERSION_CONTROL_COMMAND 0x80
 #define RESET_CONTROL_COMMAND 0x81
@@ -63,11 +59,8 @@
     for (;;) {
         loop();
         processListenerQueues(&listener);
-<<<<<<< HEAD
         updateLights();
-=======
         updatePower();
->>>>>>> 2d9162a9
     }
 
     return 0;
