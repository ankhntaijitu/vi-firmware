--- conflicted
+++ resolved
@@ -1,14 +1,6 @@
 #ifndef _CONFIG_H_
 #define _CONFIG_H_
 
-<<<<<<< HEAD
-#include "can/canutil.h"
-#include "interface/uart.h"
-#include "interface/usb.h"
-#include "interface/network.h"
-#include "telit_he910.h"
-=======
->>>>>>> dcf9f6a1
 #include "diagnostics.h"
 #include "pipeline.h"
 #include <payload/payload.h>
@@ -132,6 +124,7 @@
 	openxc::telitHE910::TelitDevice telit;
     openxc::diagnostics::DiagnosticsManager diagnosticsManager;
     openxc::pipeline::Pipeline pipeline;
+	char flashHash[36];
 } Configuration;
 
 /* Public: Retrieve a singleton instance of the Configuration struct.
