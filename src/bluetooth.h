--- conflicted
+++ resolved
@@ -13,17 +13,10 @@
 /* Public: Perform any initialization required to control Bluetooth. */
 void initializeBluetooth();
 
-<<<<<<< HEAD
 /* Public: Shut down the bluetooth peripheral (save power). */
 void deinitializeBluetooth();
 
-
-#ifdef __cplusplus
-}
-#endif
-=======
 } // namespace bluetooth
 } // namespace openxc
->>>>>>> c4b8accd
 
 #endif // _BLUETOOTH_H_