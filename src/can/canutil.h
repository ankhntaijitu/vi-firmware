#ifndef __CANUTIL_H__
#define __CANUTIL_H__

#include <stdint.h>
#include <stdio.h>
#include <string.h>
#include <sys/queue.h>
#include "util/timer.h"
#include "util/statistics.h"
#include "emqueue.h"
#include "cJSON.h"
#include "openxc.pb.h"

// TODO actual max is 32 but dropped to 24 for memory considerations
#define MAX_ACCEPTANCE_FILTERS 24
// TODO this takes up a ton of memory
#define MAX_DYNAMIC_MESSAGE_COUNT 12

#define CAN_MESSAGE_SIZE 8

typedef uint64_t (*SignalEncoder)(struct CanSignal*, openxc_DynamicField*, bool*);

/* Public: The ID format for a CAN message.
 *
 * STANDARD - standard 11-bit CAN arbitration ID.
 * EXTENDED - an extended frame, with a 29-bit arbitration ID.
 */
enum CanMessageFormat {
    STANDARD,
    EXTENDED,
};
typedef enum CanMessageFormat CanMessageFormat;

/* Public: A state encoded (SED) signal's mapping from numerical values to
 * OpenXC state names.
 *
 * value - The integer value of the state on the CAN bus.
 * name  - The corresponding string name for the state in OpenXC.
 */
struct CanSignalState {
    const int value;
    const char* name;
};
typedef struct CanSignalState CanSignalState;

/* Public: A CAN signal to decode from the bus and output over USB.
 *
 * message     - The message this signal is a part of.
 * genericName - The name of the signal to be output over USB.
 * bitPosition - The starting bit of the signal in its CAN message (assuming
 *               non-inverted bit numbering, i.e. the most significant bit of
 *               each byte is 0)
 * bitSize     - The width of the bit field in the CAN message.
 * factor      - The final value will be multiplied by this factor. Use 1 if you
 *               don't need a factor.
 * offset      - The final value will be added to this offset. Use 0 if you
 *               don't need an offset.
 * minValue    - The minimum value for the processed signal.
 * maxValue    - The maximum value for the processed signal.
 * frequencyClock - A FrequencyClock struct to control the maximum frequency to
 *              process and send this signal. To process every value, set the
 *              clock's frequency to 0.
 * sendSame    - If true, will re-send even if the value hasn't changed.
 * forceSendChanged - If true, regardless of the frequency, it will send the
 *              value if it has changed.
 * states      - An array of CanSignalState describing the mapping
 *               between numerical and string values for valid states.
 * stateCount  - The length of the states array.
 * writable    - True if the signal is allowed to be written from the USB host
 *               back to CAN. Defaults to false.
 * writeHandler - An optional function to encode a signal value to be written to
 *                CAN into a byte array. If null, the default encoder is used.
 * received    - Marked true if this signal has ever been received.
 * lastValue   - The last received value of the signal. Defaults to undefined.
 */
struct CanSignal {
    struct CanMessageDefinition* message;
    const char* genericName;
    uint8_t bitPosition;
    uint8_t bitSize;
    float factor;
    float offset;
    float minValue;
    float maxValue;
    openxc::util::time::FrequencyClock frequencyClock;
    bool sendSame;
    bool forceSendChanged;
    const CanSignalState* states;
    uint8_t stateCount;
    bool writable;
    SignalEncoder writeHandler;
    bool received;
    float lastValue;
};
typedef struct CanSignal CanSignal;

/* Public: The definition of a CAN message. This includes a lot of metadata, so
 * to save memory this struct should not be used for storing incoming and
 * outgoing CAN messages.
 *
 * bus - A pointer to the bus this message is on.
 * id - The ID of the message.
 * frequencyClock - an optional frequency clock to control the output of this
 *      message, if sent raw, or simply to mark the max frequency for custom
 *      handlers to retrieve.
 * forceSendChanged - If true, regardless of the frequency, it will send CAN
 *      message if it has changed when using raw passthrough.
 * lastValue - The last received value of the message. Defaults to undefined.
 */
struct CanMessageDefinition {
    struct CanBus* bus;
    uint32_t id;
    CanMessageFormat format;
    openxc::util::time::FrequencyClock frequencyClock;
    bool forceSendChanged;
    uint8_t lastValue[CAN_MESSAGE_SIZE];
};
typedef struct CanMessageDefinition CanMessageDefinition;

/* A compact representation of a single CAN message, meant to be used in in/out
 * buffers.
 *
 * id - The ID of the message.
 * data  - The message's data field.
 * length - the length of the data array (max 8).
 */
struct CanMessage {
    uint32_t id;
<<<<<<< HEAD
    uint8_t data[CAN_MESSAGE_SIZE];
=======
    CanMessageFormat format;
    uint64_t data;
>>>>>>> f851e38e
    uint8_t length;
};
typedef struct CanMessage CanMessage;

QUEUE_DECLARE(CanMessage, 8);


/* Private: An entry in the list of acceptance filters for each CanBus.
 *
 * This struct is meant to be used with a LIST type from <sys/queue.h>.
 *
 * filter - the value for the CAN acceptance filter.
 * format - the format of the ID for the filter.
 * activeUserCount - The number of active consumers of this filter's messages.
 *      When 0, this filter can be removed.
 */
struct AcceptanceFilterListEntry {
    uint32_t filter;
    uint8_t activeUserCount;
    CanMessageFormat format;
    LIST_ENTRY(AcceptanceFilterListEntry) entries;
};

/* Private: A type of list containing CAN acceptance filters.
 */
LIST_HEAD(AcceptanceFilterList, AcceptanceFilterListEntry);

struct CanMessageDefinitionListEntry {
    CanMessageDefinition definition;
    LIST_ENTRY(CanMessageDefinitionListEntry) entries;
};
LIST_HEAD(CanMessageDefinitionList, CanMessageDefinitionListEntry);

/* Public: A container for a CAN module paried with a certain bus.
 *
 * speed - The bus speed in bits per second (e.g. 500000)
 * address - The address or ID of this node
 * controller - a reference to the CAN controller in the MCU
 *      (platform dependent, needs to be casted to actual type before use).
 * maxMessageFrequency - the default maximum frequency for all CAN messages when
 *      using the raw passthrough mode. To put no limit on the frequency, set
 *      this to 0.
 * rawWritable - True if this CAN bus connection should allow raw CAN messages
 *      writes. This is independent from the CanSignal 'writable' option, which
 *      can be set to still allow translated writes back to this bus.
 * interruptHandler - a function to call by the Interrupt Service Routine when
 *      a previously registered CAN event occurs. (Only used by chipKIT, which
 *      registers a different handler per channel. LPC17xx uses the same global
 *      CAN_IRQHandler.
 * acceptanceFilters - a list of active acceptance filters for this bus.
 * freeAcceptanceFilters - a list of available slots for acceptance filters.
 * acceptanceFilterEntries - static memory allocated for entires in the
 *      acceptanceFilters and freeAcceptanceFilters list.
 * writeHandler - a function that actually writes out a CanMessage object to the
 *      CAN interface (implementation is platform specific);
 * lastMessageReceived - the time (in ms) when the last CAN message was
 *      received. If no message has been received, it should be 0.
 * sendQueue - a queue of CanMessage instances that need to be written to CAN.
 * receiveQueue - a queue of messages received from CAN that have yet to be
 *      translated.
 */
struct CanBus {
    unsigned int speed;
    short address;
    void* controller;
    float maxMessageFrequency;
    bool rawWritable;
    void (*interruptHandler)();
    AcceptanceFilterList acceptanceFilters;
    AcceptanceFilterList freeAcceptanceFilters;
    AcceptanceFilterListEntry acceptanceFilterEntries[MAX_ACCEPTANCE_FILTERS];
    CanMessageDefinitionList dynamicMessages;
    CanMessageDefinitionList freeMessageDefinitions;
    CanMessageDefinitionListEntry definitionEntries[MAX_DYNAMIC_MESSAGE_COUNT];
    bool (*writeHandler)(const CanBus*, const CanMessage*);
    unsigned long lastMessageReceived;
    unsigned int messagesReceived;
    unsigned int messagesDropped;

    // TODO These are unnecessary if you aren't calculating metrics, and they do
    // take up a bit of memory.
    openxc::util::statistics::DeltaStatistic totalMessageStats;
    openxc::util::statistics::DeltaStatistic droppedMessageStats;
    openxc::util::statistics::DeltaStatistic receivedMessageStats;
    openxc::util::statistics::DeltaStatistic receivedDataStats;
    openxc::util::statistics::Statistic sendQueueStats;
    openxc::util::statistics::Statistic receiveQueueStats;

    QUEUE_TYPE(CanMessage) sendQueue;
    QUEUE_TYPE(CanMessage) receiveQueue;
};
typedef struct CanBus CanBus;

/** Public: A parent wrapper for a particular set of CAN messages and associated
 *  CAN buses(e.g. a vehicle or program).
 *
 *  index - A numerical ID for the message set, ideally the index in an array
 *      for fast lookup
 *  name - The name of the message set.
 *  busCount - The number of CAN buses defined for this message set.
 *  messageCount - The number of CAN messages (across all buses) defined for
 *      this message set.
 *  signalCount - The number of CAN signals (across all messages) defined for
 *      this message set.
 *  commandCount - The number of CanCommmands defined for this message set.
 */
typedef struct {
    uint8_t index;
    const char* name;
    uint8_t busCount;
    unsigned short messageCount;
    unsigned short signalCount;
    unsigned short commandCount;
} CanMessageSet;

namespace openxc {
namespace can {

extern const int CAN_ACTIVE_TIMEOUT_S;

/* Public: The function definition for completely custom OpenXC command
 * handlers.
 *
 * name - the name field in the message received over USB.
 * value - the value of the message, parsed by the cJSON library and able to be
 *         read as a string, boolean, float or int.
 * event - an optional event, may be null if the OpenXC message didn't include
 *          it.
 * signals - The list of all signals.
 * signalCount - The length of the signals array.
 *
 * Returns true if the command caused something to be sent over CAN.
 */
typedef bool (*CommandHandler)(const char* name, openxc_DynamicField* value,
        openxc_DynamicField* event, CanSignal* signals, int signalCount);

/* Public: A command to read from USB and possibly write back to CAN.
 *
 * For completely customized CAN commands without a 1-1 mapping between an
 * OpenXC message from the host and a CAN signal, you can define the name of the
 * command and a custom function to handle it in the translator. An example is
 * the "turn_signal_status" command in OpenXC, which has a value of "left" or
 * "right". The vehicle may have separate CAN signals for the left and right
 * turn signals, so you will need to implement a custom command handler to
 *
 * genericName - The name of message received over USB.
 * handler - An function to actually process the received command's value
 *                and write it to CAN in the proper signals.
 */
typedef struct {
    const char* genericName;
    CommandHandler handler;
} CanCommand;

/* Public: Initialize the CAN controller.
 *
 * This function must be defined for each platform - it's hardware dependent.
 *
 * bus - A CanBus struct defining the bus's metadata for initialization.
 * writable - configure the controller in a writable mode. If False, it will be
 *      configured as "listen only" and will not allow writes or even CAN ACKs.
 */
void initialize(CanBus* bus, bool writable, CanBus* buses, const int busCount);

/* Public: Free any memory associated with the CanBus.
 *
 * This doesn't run any deinit routines, just frees memory if you need to
 * re-initialize at runtime.
 *
 * bus - The bus to destroy.
 */
void destroy(CanBus* bus);

/* Public: De-initialize the CAN controller.
 *
 * This function must be defined for each platform - it's hardware dependent.
 *
 * bus - A CanBus struct defining the bus's metadata for initialization.
 */
void deinitialize(CanBus* bus);

/* Public: Perform platform-agnostic CAN initialization.
 */
void initializeCommon(CanBus* bus);

/* Public: Check if the device is connected to an active CAN bus, i.e. it's
 * received a message in the recent past.
 *
 * Returns true if a message was received on the CAN bus within
 * CAN_ACTIVE_TIMEOUT_S seconds.
 */
bool busActive(CanBus* bus);

/* Public: Look up the CanSignal representation of a signal based on its generic
 * name. The signal may or may not be writable - the first result will be
 * returned.
 *
 * name - The generic, OpenXC name of the signal.
 * signals - The list of all signals.
 * signalCount - The length of the signals array.
 *
 * Returns a pointer to the CanSignal if found, otherwise NULL.
 */
CanSignal* lookupSignal(const char* name, CanSignal* signals, int signalCount);

/* Public: Look up the CanSignal representation of a signal based on its generic
 * name.
 *
 * name - The generic, OpenXC name of the signal.
 * signals - The list of all signals.
 * signalCount - The length of the signals array.
 * writable - If true, only consider signals that are writable as candidates.
 *
 * Returns a pointer to the CanSignal if found, otherwise NULL.
 */
CanSignal* lookupSignal(const char* name, CanSignal* signals, int signalCount,
        bool writable);

/* Public: Look up the CanCommand representation of a command based on its
 * generic name.
 *
 * name - The generic, OpenXC name of the command.
 * commands - The list of all commands.
 * commandCount - The length of the commands array.
 *
 * Returns a pointer to the CanSignal if found, otherwise NULL.
 */
CanCommand* lookupCommand(const char* name, CanCommand* commands,
        int commandCount);

/* Public: Look up a CanSignalState for a CanSignal by its textual name. Use
 * this to find the numerical value to write back to CAN when a string state is
 * received from the user.
 *
 * name - The string name of the desired signal state.
 * signal - The CanSignal that should include this state.
 *
 * Returns a pointer to the CanSignalState if found, otherwise NULL.
 */
const CanSignalState* lookupSignalState(const char* name, const CanSignal* signal);

/* Public: Look up a CanSignalState for a CanSignal by its numerical value.
 * Use this to find the string equivalent value to write over USB when a float
 * value is received from CAN.
 *
 * value - the numerical value equivalent for the state.
 * name - The string name of the desired signal state.
 * signal - The CanSignal that should include this state.
 *
 * Returns a pointer to the CanSignalState if found, otherwise NULL.
 */
const CanSignalState* lookupSignalState(int value, const CanSignal* signal);

/* Public: Search all predefined and dynamically configured CAN messages for one
 * matching the given ID.
 *
 * bus - The CanBus to search for the message.
 * id - The ID of the CAN message.
 * format - the format of the ID of the message.
 * predefinedMessages - The list of predefined CAN messages to search.
 * predefinedMessageCount - The length of the predefined messages array.
 *
 * Returns a pointer to the CanMessage if found, otherwise NULL.
 */
CanMessageDefinition* lookupMessageDefinition(CanBus* bus, uint32_t id,
        CanMessageFormat format,
        CanMessageDefinition* predefinedMessages,
        int predefinedMessageCount);

CanBus* lookupBus(uint8_t address, CanBus* buses, const int busCount);

/* Public: Configure a new CAN message on the given bus.
 *
 * If the message is already registered with the bus (either as a predefined
 * definition or a dynamic), nothing will be added.
 *
 * If it is not already defined, a CanMessageDefinition will be
 * created and stored on the CanBus. This is useful for statistics, logging and
 * potentially changing CAN acceptance filters on the fly (although that is not
 * supported at the moment). The "forceSendChanged" will be true for the new
 * message definition.
 *
 * bus - The CanBus to register the message on.
 * id - The ID of the new CAN message definition.
 * format - the format of the ID of the message.
 * predefinedMessages - The list of predefined CAN messages to search for an
 *      existing match.
 * predefinedMessageCount - The length of the predefined messages array.
 *
 * Returns true if the message definition was registered successfully.
 */
bool registerMessageDefinition(CanBus* bus, uint32_t id,
        CanMessageFormat format,
        CanMessageDefinition* predefinedMessages,
        int predefinedMessageCount);

/* Public: The opposite of registerMessageDefinition(...) - removes a definition
 * if it exists for the ID on the given bus.
 *
 * bus - The CanBus to search for the message definition.
 * id - The ID of the CAN message.
 * format - the format of the ID of the message.
 *
 * Returns true if the message was found and unregistered successfully. If the
 * message was not registered, returns false.
 */
bool unregisterMessageDefinition(CanBus* bus, uint32_t id,
        CanMessageFormat format);

/* Public: Based on the predefined CAN messages for a bus, add the required
 * CAN acceptance filters to receive all messages.
 *
 * This will find messages in the messages array configured on the given bus and
 * add an acceptance filter for the message ID.
 *
 * This function is *not* platform specific - it uses the
 * addAcceptanceFilter(...) function.
 *
 * bus - The CanBus to initialize the default acceptance filters for.
 * messages - An array of all active CAN messages definitions.
 * messageCount - The length of the messages array.
 * buses - An array of all active CanBus instances.
 * busCount - The length of the buses array.
 *
 * Returns true if the acceptance filters were all configured successfully.
 */
bool configureDefaultFilters(CanBus* bus, const CanMessageDefinition* messages,
        const int messageCount, CanBus* buses, const int busCount);

/* Public: Configure a new CAN message acceptance filter on the given bus.
 *
 * bus - The CanBus to initialize the filter on.
 * id - The value of the new filter.
 * format - the format of the ID for the new filter.
 * buses - An array of all active CanBus instances.
 * busCount - The length of the buses array.
 *
 * Returns true if the filter was added or already existed. Returns false if the
 * filter could not be added because of a CAN controller error or because all
 * available filter slots are taken.
 */
bool addAcceptanceFilter(CanBus* bus, uint32_t id, CanMessageFormat format,
        CanBus* buses, const int busCount);

/* Public: Remove a CAN message acceptance filter from the given bus.
 *
 * bus - The CanBus to remove the filter from.
 * id - The value of the new filter.
 * format - the format of the ID for the filter.
 * buses - An array of all active CanBus instances.
 * busCount - The length of the buses array.
 *
 * Returns true if the filter was added or already existed. Returns false if the
 * filter could not be added because of a CAN controller error or because all
 * available filter slots are taken.
 */
void removeAcceptanceFilter(CanBus* bus, uint32_t id, CanMessageFormat format,
        CanBus* buses, const int busCount);

/* Public: Apply the CAN acceptance filter configuration from software (on the
 * CanBus struct) to the actual hardware CAN controllers.
 *
 * This function must be defined for each platform - it's hardware dependent.
 *
 * The 2 platforms that this firmware is compiled for at the moment (PIC32 and
 * LPC17xx) don't very well support adding or removing a single CAN acceptance
 * filter on the fly. It is much easier to completely erase and reset the entire
 * table. There is certainly a way to do it on both, but it would involve quite
 * a bit more code - e.g. the LPC17xx's acceptance filter table must be sorted
 * in ascending order, both platforms have static slots for filters that we
 * would have to keep track of, etc.
 *
 * With that in mind, it's easier to have this function to say that when called,
 * the CAN controller's AF table should mirror the active filter list
 * (CanBus.AcceptanceFilterList).
 *
 * buses - An array of all active CanBus instances.
 * busCount - The length of the buses array.
 *
 * Returns true if the acceptance filters were all configured properly.
 */
bool updateAcceptanceFilterTable(CanBus* buses, const int busCount);

/* Public: Check if any CAN signals are configured as writable.
 *
 * bus - The bus to search for writable signal definitions.
 * signals - The list of all signals.
 * signalCount - The length of the signals array.
 *
 * Returns true if any signals on the bus are writable.
 */
bool signalsWritable(CanBus* bus, CanSignal* signals, int signalCount);

/* Public: Log transfer statistics about all active CAN buses to the debug log.
 *
 * buses - an array of active CAN buses.
 * busCount - the length of the buses array.
 */
void logBusStatistics(CanBus* buses, const int busCount);

} // can
} // openxc

#endif // __CANUTIL_H__<|MERGE_RESOLUTION|>--- conflicted
+++ resolved
@@ -126,12 +126,8 @@
  */
 struct CanMessage {
     uint32_t id;
-<<<<<<< HEAD
+    CanMessageFormat format;
     uint8_t data[CAN_MESSAGE_SIZE];
-=======
-    CanMessageFormat format;
-    uint64_t data;
->>>>>>> f851e38e
     uint8_t length;
 };
 typedef struct CanMessage CanMessage;
