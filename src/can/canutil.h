--- conflicted
+++ resolved
@@ -128,11 +128,7 @@
  */
 struct CanBus {
     unsigned int speed;
-<<<<<<< HEAD
-    uint8_t address;
-=======
     short address;
->>>>>>> 99c011de
     void* controller;
     void (*interruptHandler)();
     bool (*writeHandler)(CanBus*, CanMessage);
