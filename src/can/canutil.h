#ifndef __CANUTIL_H__
#define __CANUTIL_H__

#include <stdint.h>
#include <stdio.h>
#include <string.h>
#include <sys/queue.h>
#include "util/timer.h"
#include "util/statistics.h"
#include "emqueue.h"
#include "cJSON.h"
#include "openxc.pb.h"

// TODO actual max is 32 but dropped to 24 for memory considerations
#define MAX_ACCEPTANCE_FILTERS 24
// TODO this takes up a ton of memory
#define MAX_DYNAMIC_MESSAGE_COUNT 12

typedef uint64_t (*SignalEncoder)(struct CanSignal*, openxc_DynamicField*, bool*);

/* Public: The ID format for a CAN message.
 *
 * STANDARD - standard 11-bit CAN arbitration ID.
 * EXTENDED - an extended frame, with a 29-bit arbitration ID.
 */
enum CanMessageFormat {
    STANDARD,
    EXTENDED,
};
typedef enum CanMessageFormat CanMessageFormat;

/* Public: A state encoded (SED) signal's mapping from numerical values to
 * OpenXC state names.
 *
 * value - The integer value of the state on the CAN bus.
 * name  - The corresponding string name for the state in OpenXC.
 */
struct CanSignalState {
    const int value;
    const char* name;
};
typedef struct CanSignalState CanSignalState;

/* Public: A CAN signal to decode from the bus and output over USB.
 *
 * message     - The message this signal is a part of.
 * genericName - The name of the signal to be output over USB.
 * bitPosition - The starting bit of the signal in its CAN message (assuming
 *               non-inverted bit numbering, i.e. the most significant bit of
 *               each byte is 0)
 * bitSize     - The width of the bit field in the CAN message.
 * factor      - The final value will be multiplied by this factor. Use 1 if you
 *               don't need a factor.
 * offset      - The final value will be added to this offset. Use 0 if you
 *               don't need an offset.
 * minValue    - The minimum value for the processed signal.
 * maxValue    - The maximum value for the processed signal.
 * frequencyClock - A FrequencyClock struct to control the maximum frequency to
 *              process and send this signal. To process every value, set the
 *              clock's frequency to 0.
 * sendSame    - If true, will re-send even if the value hasn't changed.
 * forceSendChanged - If true, regardless of the frequency, it will send the
 *              value if it has changed.
 * states      - An array of CanSignalState describing the mapping
 *               between numerical and string values for valid states.
 * stateCount  - The length of the states array.
 * writable    - True if the signal is allowed to be written from the USB host
 *               back to CAN. Defaults to false.
 * writeHandler - An optional function to encode a signal value to be written to
 *                CAN into a uint64_t. If null, the default encoder is used.
 * received    - Marked true if this signal has ever been received.
 * lastValue   - The last received value of the signal. Defaults to undefined.
 */
struct CanSignal {
    struct CanMessageDefinition* message;
    const char* genericName;
    uint8_t bitPosition;
    uint8_t bitSize;
    float factor;
    float offset;
    float minValue;
    float maxValue;
    openxc::util::time::FrequencyClock frequencyClock;
    bool sendSame;
    bool forceSendChanged;
    const CanSignalState* states;
    uint8_t stateCount;
    bool writable;
    SignalEncoder writeHandler;
    bool received;
    float lastValue;
};
typedef struct CanSignal CanSignal;

/* Public: The definition of a CAN message. This includes a lot of metadata, so
 * to save memory this struct should not be used for storing incoming and
 * outgoing CAN messages.
 *
 * bus - A pointer to the bus this message is on.
 * id - The ID of the message.
 * frequencyClock - an optional frequency clock to control the output of this
 *      message, if sent raw, or simply to mark the max frequency for custom
 *      handlers to retrieve.
 * forceSendChanged - If true, regardless of the frequency, it will send CAN
 *      message if it has changed when using raw passthrough.
 * lastValue - The last received value of the message. Defaults to undefined.
 */
struct CanMessageDefinition {
    struct CanBus* bus;
    uint32_t id;
    CanMessageFormat format;
    openxc::util::time::FrequencyClock frequencyClock;
    bool forceSendChanged;
    uint64_t lastValue;
};
typedef struct CanMessageDefinition CanMessageDefinition;

/* A compact representation of a single CAN message, meant to be used in in/out
 * buffers.
 *
 * id - The ID of the message.
 * data  - The message's data field.
 * length - the length of the data array (max 8).
 */
struct CanMessage {
    uint32_t id;
    CanMessageFormat format;
    uint64_t data;
    uint8_t length;
};
typedef struct CanMessage CanMessage;

QUEUE_DECLARE(CanMessage, 8);


/* Private: An entry in the list of acceptance filters for each CanBus.
 *
 * This struct is meant to be used with a LIST type from <sys/queue.h>.
 *
<<<<<<< HEAD
 * filter - The value for the CAN acceptance filter.
 * activeUserCount - The number of active consumers of this filter's messages.
 *      When 0, this filter can be removed.
 */
struct AcceptanceFilterListEntry {
    uint16_t filter;
    uint8_t activeUserCount;
=======
 * filter - the value for the CAN acceptance filter.
 * format - the format of the ID for the filter.
 */
struct AcceptanceFilterListEntry {
    uint32_t filter;
    CanMessageFormat format;
>>>>>>> d4838685
    LIST_ENTRY(AcceptanceFilterListEntry) entries;
};

/* Private: A type of list containing CAN acceptance filters.
 */
LIST_HEAD(AcceptanceFilterList, AcceptanceFilterListEntry);

struct CanMessageDefinitionListEntry {
    CanMessageDefinition definition;
    LIST_ENTRY(CanMessageDefinitionListEntry) entries;
};
LIST_HEAD(CanMessageDefinitionList, CanMessageDefinitionListEntry);

/* Public: A container for a CAN module paried with a certain bus.
 *
 * speed - The bus speed in bits per second (e.g. 500000)
 * address - The address or ID of this node
 * controller - a reference to the CAN controller in the MCU
 *      (platform dependent, needs to be casted to actual type before use).
 * maxMessageFrequency - the default maximum frequency for all CAN messages when
 *      using the raw passthrough mode. To put no limit on the frequency, set
 *      this to 0.
 * rawWritable - True if this CAN bus connection should allow raw CAN messages
 *      writes. This is independent from the CanSignal 'writable' option, which
 *      can be set to still allow translated writes back to this bus.
 * interruptHandler - a function to call by the Interrupt Service Routine when
 *      a previously registered CAN event occurs. (Only used by chipKIT, which
 *      registers a different handler per channel. LPC17xx uses the same global
 *      CAN_IRQHandler.
 * acceptanceFilters - a list of active acceptance filters for this bus.
 * freeAcceptanceFilters - a list of available slots for acceptance filters.
 * acceptanceFilterEntries - static memory allocated for entires in the
 *      acceptanceFilters and freeAcceptanceFilters list.
 * writeHandler - a function that actually writes out a CanMessage object to the
 *      CAN interface (implementation is platform specific);
 * lastMessageReceived - the time (in ms) when the last CAN message was
 *      received. If no message has been received, it should be 0.
 * sendQueue - a queue of CanMessage instances that need to be written to CAN.
 * receiveQueue - a queue of messages received from CAN that have yet to be
 *      translated.
 */
struct CanBus {
    unsigned int speed;
    short address;
    void* controller;
    float maxMessageFrequency;
    bool rawWritable;
    void (*interruptHandler)();
    AcceptanceFilterList acceptanceFilters;
    AcceptanceFilterList freeAcceptanceFilters;
    AcceptanceFilterListEntry acceptanceFilterEntries[MAX_ACCEPTANCE_FILTERS];
    CanMessageDefinitionList dynamicMessages;
    CanMessageDefinitionList freeMessageDefinitions;
    CanMessageDefinitionListEntry definitionEntries[MAX_DYNAMIC_MESSAGE_COUNT];
    bool (*writeHandler)(const CanBus*, const CanMessage*);
    unsigned long lastMessageReceived;
    unsigned int messagesReceived;
    unsigned int messagesDropped;

    // TODO These are unnecessary if you aren't calculating metrics, and they do
    // take up a bit of memory.
    openxc::util::statistics::DeltaStatistic totalMessageStats;
    openxc::util::statistics::DeltaStatistic droppedMessageStats;
    openxc::util::statistics::DeltaStatistic receivedMessageStats;
    openxc::util::statistics::DeltaStatistic receivedDataStats;
    openxc::util::statistics::Statistic sendQueueStats;
    openxc::util::statistics::Statistic receiveQueueStats;

    QUEUE_TYPE(CanMessage) sendQueue;
    QUEUE_TYPE(CanMessage) receiveQueue;
};
typedef struct CanBus CanBus;

/** Public: A parent wrapper for a particular set of CAN messages and associated
 *  CAN buses(e.g. a vehicle or program).
 *
 *  index - A numerical ID for the message set, ideally the index in an array
 *      for fast lookup
 *  name - The name of the message set.
 *  busCount - The number of CAN buses defined for this message set.
 *  messageCount - The number of CAN messages (across all buses) defined for
 *      this message set.
 *  signalCount - The number of CAN signals (across all messages) defined for
 *      this message set.
 *  commandCount - The number of CanCommmands defined for this message set.
 */
typedef struct {
    uint8_t index;
    const char* name;
    uint8_t busCount;
    unsigned short messageCount;
    unsigned short signalCount;
    unsigned short commandCount;
} CanMessageSet;

namespace openxc {
namespace can {

extern const int CAN_ACTIVE_TIMEOUT_S;

/* Public: The function definition for completely custom OpenXC command
 * handlers.
 *
 * name - the name field in the message received over USB.
 * value - the value of the message, parsed by the cJSON library and able to be
 *         read as a string, boolean, float or int.
 * event - an optional event, may be null if the OpenXC message didn't include
 *          it.
 * signals - The list of all signals.
 * signalCount - The length of the signals array.
 *
 * Returns true if the command caused something to be sent over CAN.
 */
typedef bool (*CommandHandler)(const char* name, openxc_DynamicField* value,
        openxc_DynamicField* event, CanSignal* signals, int signalCount);

/* Public: A command to read from USB and possibly write back to CAN.
 *
 * For completely customized CAN commands without a 1-1 mapping between an
 * OpenXC message from the host and a CAN signal, you can define the name of the
 * command and a custom function to handle it in the translator. An example is
 * the "turn_signal_status" command in OpenXC, which has a value of "left" or
 * "right". The vehicle may have separate CAN signals for the left and right
 * turn signals, so you will need to implement a custom command handler to
 *
 * genericName - The name of message received over USB.
 * handler - An function to actually process the received command's value
 *                and write it to CAN in the proper signals.
 */
typedef struct {
    const char* genericName;
    CommandHandler handler;
} CanCommand;

/* Public: Initialize the CAN controller.
 *
 * This function must be defined for each platform - it's hardware dependent.
 *
 * bus - A CanBus struct defining the bus's metadata for initialization.
 * writable - configure the controller in a writable mode. If False, it will be
 *      configured as "listen only" and will not allow writes or even CAN ACKs.
 */
void initialize(CanBus* bus, bool writable, CanBus* buses, const int busCount);

/* Public: Free any memory associated with the CanBus.
 *
 * This doesn't run any deinit routines, just frees memory if you need to
 * re-initialize at runtime.
 *
 * bus - The bus to destroy.
 */
void destroy(CanBus* bus);

/* Public: De-initialize the CAN controller.
 *
 * This function must be defined for each platform - it's hardware dependent.
 *
 * bus - A CanBus struct defining the bus's metadata for initialization.
 */
void deinitialize(CanBus* bus);

/* Public: Perform platform-agnostic CAN initialization.
 */
void initializeCommon(CanBus* bus);

/* Public: Check if the device is connected to an active CAN bus, i.e. it's
 * received a message in the recent past.
 *
 * Returns true if a message was received on the CAN bus within
 * CAN_ACTIVE_TIMEOUT_S seconds.
 */
bool busActive(CanBus* bus);

/* Public: Look up the CanSignal representation of a signal based on its generic
 * name. The signal may or may not be writable - the first result will be
 * returned.
 *
 * name - The generic, OpenXC name of the signal.
 * signals - The list of all signals.
 * signalCount - The length of the signals array.
 *
 * Returns a pointer to the CanSignal if found, otherwise NULL.
 */
CanSignal* lookupSignal(const char* name, CanSignal* signals, int signalCount);

/* Public: Look up the CanSignal representation of a signal based on its generic
 * name.
 *
 * name - The generic, OpenXC name of the signal.
 * signals - The list of all signals.
 * signalCount - The length of the signals array.
 * writable - If true, only consider signals that are writable as candidates.
 *
 * Returns a pointer to the CanSignal if found, otherwise NULL.
 */
CanSignal* lookupSignal(const char* name, CanSignal* signals, int signalCount,
        bool writable);

/* Public: Look up the CanCommand representation of a command based on its
 * generic name.
 *
 * name - The generic, OpenXC name of the command.
 * commands - The list of all commands.
 * commandCount - The length of the commands array.
 *
 * Returns a pointer to the CanSignal if found, otherwise NULL.
 */
CanCommand* lookupCommand(const char* name, CanCommand* commands,
        int commandCount);

/* Public: Look up a CanSignalState for a CanSignal by its textual name. Use
 * this to find the numerical value to write back to CAN when a string state is
 * received from the user.
 *
 * name - The string name of the desired signal state.
 * signal - The CanSignal that should include this state.
 *
 * Returns a pointer to the CanSignalState if found, otherwise NULL.
 */
const CanSignalState* lookupSignalState(const char* name, const CanSignal* signal);

/* Public: Look up a CanSignalState for a CanSignal by its numerical value.
 * Use this to find the string equivalent value to write over USB when a float
 * value is received from CAN.
 *
 * value - the numerical value equivalent for the state.
 * name - The string name of the desired signal state.
 * signal - The CanSignal that should include this state.
 *
 * Returns a pointer to the CanSignalState if found, otherwise NULL.
 */
const CanSignalState* lookupSignalState(int value, const CanSignal* signal);

/* Public: Search all predefined and dynamically configured CAN messages for one
 * matching the given ID.
 *
 * bus - The CanBus to search for the message.
 * id - The ID of the CAN message.
 * format - the format of the ID of the message.
 * predefinedMessages - The list of predefined CAN messages to search.
 * predefinedMessageCount - The length of the predefined messages array.
 *
 * Returns a pointer to the CanMessage if found, otherwise NULL.
 */
CanMessageDefinition* lookupMessageDefinition(CanBus* bus, uint32_t id,
        CanMessageFormat format,
        CanMessageDefinition* predefinedMessages,
        int predefinedMessageCount);

CanBus* lookupBus(uint8_t address, CanBus* buses, const int busCount);

/* Public: Configure a new CAN message on the given bus.
 *
 * If the message is already registered with the bus (either as a predefined
 * definition or a dynamic), nothing will be added.
 *
 * If it is not already defined, a CanMessageDefinition will be
 * created and stored on the CanBus. This is useful for statistics, logging and
 * potentially changing CAN acceptance filters on the fly (although that is not
 * supported at the moment). The "forceSendChanged" will be true for the new
 * message definition.
 *
 * bus - The CanBus to register the message on.
 * id - The ID of the new CAN message definition.
 * format - the format of the ID of the message.
 * predefinedMessages - The list of predefined CAN messages to search for an
 *      existing match.
 * predefinedMessageCount - The length of the predefined messages array.
 *
 * Returns true if the message definition was registered successfully.
 */
bool registerMessageDefinition(CanBus* bus, uint32_t id,
        CanMessageFormat format,
        CanMessageDefinition* predefinedMessages,
        int predefinedMessageCount);

/* Public: The opposite of registerMessageDefinition(...) - removes a definition
 * if it exists for the ID on the given bus.
 *
 * bus - The CanBus to search for the message definition.
 * id - The ID of the CAN message.
 * format - the format of the ID of the message.
 *
 * Returns true if the message was found and unregistered successfully. If the
 * message was not registered, returns false.
 */
bool unregisterMessageDefinition(CanBus* bus, uint32_t id,
        CanMessageFormat format);

/* Public: Based on the predefined CAN messages for a bus, add the required
 * CAN acceptance filters to receive all messages.
 *
 * This will find messages in the messages array configured on the given bus and
 * add an acceptance filter for the message ID.
 *
 * This function is *not* platform specific - it uses the
 * addAcceptanceFilter(...) function.
 *
 * bus - The CanBus to initialize the default acceptance filters for.
 * messages - An array of all active CAN messages definitions.
 * messageCount - The length of the messages array.
 * buses - An array of all active CanBus instances.
 * busCount - The length of the buses array.
 *
 * Returns true if the acceptance filters were all configured successfully.
 */
bool configureDefaultFilters(CanBus* bus, const CanMessageDefinition* messages,
        const int messageCount, CanBus* buses, const int busCount);

/* Public: Configure a new CAN message acceptance filter on the given bus.
 *
 * bus - The CanBus to initialize the filter on.
 * id - The value of the new filter.
<<<<<<< HEAD
 * buses - An array of all active CanBus instances.
 * busCount - The length of the buses array.
=======
 * format - the format of the ID for the new filter.
>>>>>>> d4838685
 *
 * Returns true if the filter was added or already existed. Returns false if the
 * filter could not be added because of a CAN controller error or because all
 * available filter slots are taken.
 */
<<<<<<< HEAD
bool addAcceptanceFilter(CanBus* bus, uint32_t id, CanBus* buses,
        const int busCount);
=======
bool addAcceptanceFilter(CanBus* buses, const int busCount, CanBus* bus,
        uint32_t id, CanMessageFormat format);
>>>>>>> d4838685

/* Public: Remove a CAN message acceptance filter from the given bus.
 *
 * buses - An array of all active CanBus instances.
 * busCount - The length of the buses array.
 * bus - The CanBus to remove the filter from.
 * id - The value of the new filter.
 * format - the format of the ID for the filter.
 *
 * Returns true if the filter was added or already existed. Returns false if the
 * filter could not be added because of a CAN controller error or because all
 * available filter slots are taken.
 */
<<<<<<< HEAD
void removeAcceptanceFilter(CanBus* bus, uint32_t id, CanBus* buses,
        const int busCount);
=======
void removeAcceptanceFilter(CanBus* buses, const int busCount, CanBus* bus,
        uint32_t id, CanMessageFormat format);
>>>>>>> d4838685

/* Public: Apply the CAN acceptance filter configuration from software (on the
 * CanBus struct) to the actual hardware CAN controllers.
 *
 * This function must be defined for each platform - it's hardware dependent.
 *
 * The 2 platforms that this firmware is compiled for at the moment (PIC32 and
 * LPC17xx) don't very well support adding or removing a single CAN acceptance
 * filter on the fly. It is much easier to completely erase and reset the entire
 * table. There is certainly a way to do it on both, but it would involve quite
 * a bit more code - e.g. the LPC17xx's acceptance filter table must be sorted
 * in ascending order, both platforms have static slots for filters that we
 * would have to keep track of, etc.
 *
 * With that in mind, it's easier to have this function to say that when called,
 * the CAN controller's AF table should mirror the active filter list
 * (CanBus.AcceptanceFilterList).
 *
 * buses - An array of all active CanBus instances.
 * busCount - The length of the buses array.
 *
 * Returns true if the acceptance filters were all configured properly.
 */
bool updateAcceptanceFilterTable(CanBus* buses, const int busCount);

/* Public: Check if any CAN signals are configured as writable.
 *
 * bus - The bus to search for writable signal definitions.
 * signals - The list of all signals.
 * signalCount - The length of the signals array.
 *
 * Returns true if any signals on the bus are writable.
 */
bool signalsWritable(CanBus* bus, CanSignal* signals, int signalCount);

/* Public: Log transfer statistics about all active CAN buses to the debug log.
 *
 * buses - an array of active CAN buses.
 * busCount - the length of the buses array.
 */
void logBusStatistics(CanBus* buses, const int busCount);

} // can
} // openxc

#endif // __CANUTIL_H__<|MERGE_RESOLUTION|>--- conflicted
+++ resolved
@@ -137,22 +137,15 @@
  *
  * This struct is meant to be used with a LIST type from <sys/queue.h>.
  *
-<<<<<<< HEAD
- * filter - The value for the CAN acceptance filter.
+ * filter - the value for the CAN acceptance filter.
+ * format - the format of the ID for the filter.
  * activeUserCount - The number of active consumers of this filter's messages.
  *      When 0, this filter can be removed.
  */
 struct AcceptanceFilterListEntry {
-    uint16_t filter;
+    uint32_t filter;
     uint8_t activeUserCount;
-=======
- * filter - the value for the CAN acceptance filter.
- * format - the format of the ID for the filter.
- */
-struct AcceptanceFilterListEntry {
-    uint32_t filter;
     CanMessageFormat format;
->>>>>>> d4838685
     LIST_ENTRY(AcceptanceFilterListEntry) entries;
 };
 
@@ -466,44 +459,31 @@
  *
  * bus - The CanBus to initialize the filter on.
  * id - The value of the new filter.
-<<<<<<< HEAD
+ * format - the format of the ID for the new filter.
  * buses - An array of all active CanBus instances.
  * busCount - The length of the buses array.
-=======
- * format - the format of the ID for the new filter.
->>>>>>> d4838685
  *
  * Returns true if the filter was added or already existed. Returns false if the
  * filter could not be added because of a CAN controller error or because all
  * available filter slots are taken.
  */
-<<<<<<< HEAD
-bool addAcceptanceFilter(CanBus* bus, uint32_t id, CanBus* buses,
-        const int busCount);
-=======
-bool addAcceptanceFilter(CanBus* buses, const int busCount, CanBus* bus,
-        uint32_t id, CanMessageFormat format);
->>>>>>> d4838685
+bool addAcceptanceFilter(CanBus* bus, uint32_t id, CanMessageFormat format,
+        CanBus* buses, const int busCount);
 
 /* Public: Remove a CAN message acceptance filter from the given bus.
  *
- * buses - An array of all active CanBus instances.
- * busCount - The length of the buses array.
  * bus - The CanBus to remove the filter from.
  * id - The value of the new filter.
  * format - the format of the ID for the filter.
+ * buses - An array of all active CanBus instances.
+ * busCount - The length of the buses array.
  *
  * Returns true if the filter was added or already existed. Returns false if the
  * filter could not be added because of a CAN controller error or because all
  * available filter slots are taken.
  */
-<<<<<<< HEAD
-void removeAcceptanceFilter(CanBus* bus, uint32_t id, CanBus* buses,
-        const int busCount);
-=======
-void removeAcceptanceFilter(CanBus* buses, const int busCount, CanBus* bus,
-        uint32_t id, CanMessageFormat format);
->>>>>>> d4838685
+void removeAcceptanceFilter(CanBus* bus, uint32_t id, CanMessageFormat format,
+        CanBus* buses, const int busCount);
 
 /* Public: Apply the CAN acceptance filter configuration from software (on the
  * CanBus struct) to the actual hardware CAN controllers.
