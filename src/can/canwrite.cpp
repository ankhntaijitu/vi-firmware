#include <canutil/write.h>
#include "can/canwrite.h"
#include "util/log.h"

namespace can = openxc::can;

<<<<<<< HEAD
using openxc::util::log::debugNoNewline;
=======
using openxc::util::bitfield::setBitField;
using openxc::util::log::debug;
>>>>>>> 01d3cb52

QUEUE_DEFINE(CanMessage);

void checkWritePermission(CanSignal* signal, bool* send) {
    if(!signal->writable) {
        *send = false;
    }
}

uint64_t encodeSignal(CanSignal* signal, float value) {
    return eightbyte_encode_float(value, signal->bitPosition, signal->bitSize,
            signal->factor, signal->offset);
}

uint64_t openxc::can::write::booleanWriter(CanSignal* signal,
        CanSignal* signals, int signalCount, bool value, bool* send) {
    return encodeSignal(signal, value);
}

uint64_t openxc::can::write::booleanWriter(CanSignal* signal,
        CanSignal* signals, int signalCount, cJSON* value, bool* send) {
    int intValue = 0;
    if(value->type == cJSON_False) {
        intValue = 0;
    } else if(value->type == cJSON_True) {
        intValue = 1;
    }
    return booleanWriter(signal, signals, signalCount, intValue, send);
}

uint64_t openxc::can::write::numberWriter(CanSignal* signal, CanSignal* signals,
        int signalCount, double value, bool* send) {
    return encodeSignal(signal, value);
}

uint64_t openxc::can::write::numberWriter(CanSignal* signal, CanSignal* signals,
        int signalCount, cJSON* value, bool* send) {
    return numberWriter(signal, signals, signalCount, value->valuedouble, send);
}

uint64_t openxc::can::write::stateWriter(CanSignal* signal, CanSignal* signals,
        int signalCount, const char* value, bool* send) {
    uint64_t result = 0;
    if(value == NULL) {
        debug("Can't write state of NULL -- not sending");
        *send = false;
    } else {
        const CanSignalState* signalState = lookupSignalState(value, signal,
                signals, signalCount);
        if(signalState != NULL) {
            result = encodeSignal(signal, signalState->value);
        } else {
            debug("Couldn't find a valid signal state for \"%s\"", value);
            *send = false;
        }
    }
    return result;
}

uint64_t openxc::can::write::stateWriter(CanSignal* signal, CanSignal* signals,
        int signalCount, cJSON* value, bool* send) {
    uint64_t result = 0;
    if(value == NULL) {
        debug("Can't write state of NULL -- not sending");
        *send = false;
    } else {
        result = stateWriter(signal, signals, signalCount, value->valuestring,
                send);
    }
    return result;
}

void openxc::can::write::enqueueMessage(CanBus* bus, CanMessage* message) {
    CanMessage outgoingMessage = {message->id,
            __builtin_bswap64(message->data)};
    QUEUE_PUSH(CanMessage, &bus->sendQueue, outgoingMessage);
}

bool openxc::can::write::sendSignal(CanSignal* signal, cJSON* value,
        CanSignal* signals, int signalCount) {
    return sendSignal(signal, value, signals, signalCount, false);
}

bool openxc::can::write::sendSignal(CanSignal* signal, cJSON* value,
        CanSignal* signals, int signalCount, bool force) {
    return sendSignal(signal, value, signal->writeHandler, signals,
            signalCount, force);
}

bool openxc::can::write::sendSignal(CanSignal* signal, cJSON* value,
        uint64_t (*writer)(CanSignal*, CanSignal*, int, cJSON*, bool*),
        CanSignal* signals, int signalCount) {
    return sendSignal(signal, value, writer, signals, signalCount, false);
}

bool openxc::can::write::sendSignal(CanSignal* signal, cJSON* value,
        uint64_t (*writer)(CanSignal*, CanSignal*, int, cJSON*, bool*),
        CanSignal* signals, int signalCount, bool force) {
    if(writer == NULL) {
        if(signal->stateCount > 0) {
            writer = stateWriter;
        } else {
            writer = numberWriter;
        }
    }
    bool send = true;
    checkWritePermission(signal, &send);

    uint64_t data = writer(signal, signals, signalCount, value, &send);
    if(force || send) {
        CanMessage message = {signal->message->id, data};
        enqueueMessage(signal->message->bus, &message);
    } else {
        debug("Writing not allowed for signal with name %s",
                signal->genericName);
    }
    return send;
}

void openxc::can::write::processWriteQueue(CanBus* bus) {
    while(!QUEUE_EMPTY(CanMessage, &bus->sendQueue)) {
<<<<<<< HEAD
        const CanMessage message = QUEUE_POP(CanMessage, &bus->sendQueue);
        sendCanMessage(bus, &message);
    }
}

bool openxc::can::write::sendCanMessage(const CanBus* bus, const CanMessage* message) {
    debugNoNewline("Sending CAN message on bus 0x%03x: id = 0x%03x, data = 0x",
            bus->address, message->id);
    for(int i = 0; i < 8; i++) {
        debugNoNewline("%02x ", ((uint8_t*)&message->data)[i]);
    }
    debug("");
    bool status = true;
    if(bus->writeHandler == NULL) {
        debug("No function available for writing to CAN -- dropped");
        status = false;
    } else if(!bus->writeHandler(bus, message)) {
        debug("Unable to send CAN message with id = 0x%x", message->id);
        status = false;
=======
        CanMessage message = QUEUE_POP(CanMessage, &bus->sendQueue);
        debug("Sending CAN message on bus 0x%03x: id = 0x%03x, data = 0%02llx",
                bus->address, message.id, message.data);
        if(bus->writeHandler == NULL) {
            debug("No function available for writing to CAN -- dropped");
        } else if(!bus->writeHandler(bus, message)) {
            debug("Unable to send CAN message with id = 0x%x", message.id);
        }
>>>>>>> 01d3cb52
    }
    return status;
}<|MERGE_RESOLUTION|>--- conflicted
+++ resolved
@@ -4,12 +4,7 @@
 
 namespace can = openxc::can;
 
-<<<<<<< HEAD
-using openxc::util::log::debugNoNewline;
-=======
-using openxc::util::bitfield::setBitField;
 using openxc::util::log::debug;
->>>>>>> 01d3cb52
 
 QUEUE_DEFINE(CanMessage);
 
@@ -131,19 +126,14 @@
 
 void openxc::can::write::processWriteQueue(CanBus* bus) {
     while(!QUEUE_EMPTY(CanMessage, &bus->sendQueue)) {
-<<<<<<< HEAD
         const CanMessage message = QUEUE_POP(CanMessage, &bus->sendQueue);
         sendCanMessage(bus, &message);
     }
 }
 
 bool openxc::can::write::sendCanMessage(const CanBus* bus, const CanMessage* message) {
-    debugNoNewline("Sending CAN message on bus 0x%03x: id = 0x%03x, data = 0x",
-            bus->address, message->id);
-    for(int i = 0; i < 8; i++) {
-        debugNoNewline("%02x ", ((uint8_t*)&message->data)[i]);
-    }
-    debug("");
+        debug("Sending CAN message on bus 0x%03x: id = 0x%03x, data = 0%02llx",
+                bus->address, message->id, message->data);
     bool status = true;
     if(bus->writeHandler == NULL) {
         debug("No function available for writing to CAN -- dropped");
@@ -151,16 +141,6 @@
     } else if(!bus->writeHandler(bus, message)) {
         debug("Unable to send CAN message with id = 0x%x", message->id);
         status = false;
-=======
-        CanMessage message = QUEUE_POP(CanMessage, &bus->sendQueue);
-        debug("Sending CAN message on bus 0x%03x: id = 0x%03x, data = 0%02llx",
-                bus->address, message.id, message.data);
-        if(bus->writeHandler == NULL) {
-            debug("No function available for writing to CAN -- dropped");
-        } else if(!bus->writeHandler(bus, message)) {
-            debug("Unable to send CAN message with id = 0x%x", message.id);
-        }
->>>>>>> 01d3cb52
     }
     return status;
 }