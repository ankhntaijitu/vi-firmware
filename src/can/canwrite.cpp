--- conflicted
+++ resolved
@@ -45,6 +45,7 @@
 void openxc::can::write::enqueueMessage(CanBus* bus, CanMessage* message) {
     CanMessage outgoingMessage = {
             id: message->id,
+            format: message->format,
             data: __builtin_bswap64(message->data),
             length: (uint8_t)(message->length == 0 ? 8 : message->length)
     };
@@ -72,7 +73,6 @@
     return encodedValue;
 }
 
-<<<<<<< HEAD
 bool openxc::can::write::encodeAndSendSignal(CanSignal* signal,
         openxc_DynamicField* value, bool force) {
     return encodeAndSendSignal(signal, value, signal->writeHandler, force);
@@ -93,15 +93,6 @@
         send = sendEncodedSignal(signal, encodedValue, force);
     }
     return send;
-=======
-void openxc::can::write::enqueueMessage(CanBus* bus, CanMessage* message) {
-    CanMessage outgoingMessage = {
-        id: message->id,
-        format: message->format,
-        data: __builtin_bswap64(message->data)
-    };
-    QUEUE_PUSH(CanMessage, &bus->sendQueue, outgoingMessage);
->>>>>>> d4838685
 }
 
 bool openxc::can::write::encodeAndSendNumericSignal(CanSignal* signal, float value, bool force) {
@@ -135,16 +126,12 @@
 
     uint64_t data = buildMessage(signal, value);
     if(force || send) {
-<<<<<<< HEAD
         send = true;
-        CanMessage message = {signal->message->id, data};
-=======
         CanMessage message = {
             id: signal->message->id,
             format: signal->message->format,
             data: data
         };
->>>>>>> d4838685
         enqueueMessage(signal->message->bus, &message);
     } else {
         debug("Writing not allowed for signal with name %s",
