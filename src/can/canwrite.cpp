#include <bitfield/8byte.h>
#include <canutil/write.h>
#include "can/canwrite.h"
#include "util/log.h"

namespace can = openxc::can;

using openxc::util::log::debug;

QUEUE_DEFINE(CanMessage);

void openxc::can::write::buildMessage(const CanSignal* signal, int value,
        uint8_t data[], size_t length) {
    bitfield_encode_float(value, signal->bitPosition, signal->bitSize,
            signal->factor, signal->offset, data, length);
}

uint64_t openxc::can::write::encodeBoolean(const CanSignal* signal, bool value,
        bool* send) {
    return encodeNumber(signal, float(value), send);
}

uint64_t openxc::can::write::encodeState(const CanSignal* signal, const char* state,
        bool* send) {
    uint64_t value = 0;
    if(state == NULL) {
        debug("Can't write state of NULL -- not sending");
        *send = false;
    } else {
        const CanSignalState* signalState = lookupSignalState(state, signal);
        if(signalState != NULL) {
            value = signalState->value;
        } else {
            debug("Couldn't find a valid signal state for \"%s\"", state);
            *send = false;
        }
    }
    return value;
}

uint64_t openxc::can::write::encodeNumber(const CanSignal* signal, float value,
        bool* send) {
    return float_to_fixed_point(value, signal->factor, signal->offset);
}

void openxc::can::write::enqueueMessage(CanBus* bus, CanMessage* message) {
    CanMessage outgoingMessage = {
<<<<<<< HEAD
        id: message->id
=======
            id: message->id,
            format: message->format,
            data: __builtin_bswap64(message->data),
            length: (uint8_t)(message->length == 0 ? 8 : message->length)
>>>>>>> f851e38e
    };
    memcpy(outgoingMessage.data, message->data, CAN_MESSAGE_SIZE);
    outgoingMessage.length = (uint8_t)(message->length == 0 ?
            CAN_MESSAGE_SIZE : message->length);
    QUEUE_PUSH(CanMessage, &bus->sendQueue, outgoingMessage);
}

uint64_t openxc::can::write::encodeDynamicField(const CanSignal* signal,
        openxc_DynamicField* field, bool* send) {
    uint64_t value = 0;
    switch(field->type) {
        case openxc_DynamicField_Type_STRING:
            value = encodeState(signal, field->string_value, send);
            break;
        case openxc_DynamicField_Type_NUM:
            value = encodeNumber(signal, field->numeric_value, send);
            break;
        case openxc_DynamicField_Type_BOOL:
            value = encodeBoolean(signal, field->numeric_value, send);
            break;
        default:
            debug("Dynamic field didn't have a value, can't encode");
            *send = false;
            break;
    }
    return value;
}

bool openxc::can::write::encodeAndSendSignal(CanSignal* signal,
        openxc_DynamicField* value, bool force) {
    return encodeAndSendSignal(signal, value, signal->writeHandler, force);
}

bool openxc::can::write::encodeAndSendSignal(CanSignal* signal,
        openxc_DynamicField* value, SignalEncoder writer, bool force) {
    bool send = true;
    uint64_t encodedValue = 0;
    if(writer == NULL) {
        encodedValue = encodeDynamicField(signal, value, &send);
    } else {
        // TODO do we need to pass the full payload into the handler?
        encodedValue = writer(signal, value, &send);
    }

    if(force || send) {
        send = sendEncodedSignal(signal, encodedValue, force);
    }
    return send;
}

bool openxc::can::write::encodeAndSendNumericSignal(CanSignal* signal, float value, bool force) {
    openxc_DynamicField field;
    field.has_type = true;
    field.type = openxc_DynamicField_Type_NUM;
    field.numeric_value = value;
    return encodeAndSendSignal(signal, &field, force);
}

bool openxc::can::write::encodeAndSendStateSignal(CanSignal* signal, const char* value,
        bool force) {
    openxc_DynamicField field;
    field.has_type = true;
    field.type = openxc_DynamicField_Type_STRING;
    strcpy(field.string_value, value);
    return encodeAndSendSignal(signal, &field, force);
}

bool openxc::can::write::encodeAndSendBooleanSignal(CanSignal* signal, bool value, bool force) {
    openxc_DynamicField field;
    field.has_type = true;
    field.type = openxc_DynamicField_Type_BOOL;
    field.boolean_value = value;
    return encodeAndSendSignal(signal, &field, force);
}

// value is already encoded
bool openxc::can::write::sendEncodedSignal(CanSignal* signal, uint64_t value, bool force) {
    bool send = signal->writable;

    uint8_t data[CAN_MESSAGE_SIZE] = {0};
    buildMessage(signal, value, data, sizeof(data));
    if(force || send) {
        send = true;
<<<<<<< HEAD
        CanMessage message = {signal->message->id};
        memcpy(message.data, data, CAN_MESSAGE_SIZE);
=======
        CanMessage message = {
            id: signal->message->id,
            format: signal->message->format,
            data: data
        };
>>>>>>> f851e38e
        enqueueMessage(signal->message->bus, &message);
    } else {
        debug("Writing not allowed for signal with name %s",
                signal->genericName);
    }
    return send;
}

void openxc::can::write::flushOutgoingCanMessageQueue(CanBus* bus) {
    while(!QUEUE_EMPTY(CanMessage, &bus->sendQueue)) {
        const CanMessage message = QUEUE_POP(CanMessage, &bus->sendQueue);
        sendCanMessage(bus, &message);
    }
}

bool openxc::can::write::sendCanMessage(const CanBus* bus, const CanMessage* message) {
    debug("Sending CAN message on bus 0x%03x: id = 0x%03x, data = 0x",
                bus->address, message->id);
    // TODO build this up in a single string before sending
    for(int i = 0; i < 8; i++) {
        debug("%02x ", ((uint8_t*)&message->data)[i]);
    }

    bool status = true;
    if(bus->writeHandler == NULL) {
        debug("No function available for writing to CAN -- dropped");
        status = false;
    } else if(!bus->writeHandler(bus, message)) {
        debug("Unable to send CAN message with id = 0x%x", message->id);
        status = false;
    }
    return status;
}<|MERGE_RESOLUTION|>--- conflicted
+++ resolved
@@ -45,14 +45,8 @@
 
 void openxc::can::write::enqueueMessage(CanBus* bus, CanMessage* message) {
     CanMessage outgoingMessage = {
-<<<<<<< HEAD
-        id: message->id
-=======
-            id: message->id,
-            format: message->format,
-            data: __builtin_bswap64(message->data),
-            length: (uint8_t)(message->length == 0 ? 8 : message->length)
->>>>>>> f851e38e
+        id: message->id,
+        format: message->format
     };
     memcpy(outgoingMessage.data, message->data, CAN_MESSAGE_SIZE);
     outgoingMessage.length = (uint8_t)(message->length == 0 ?
@@ -136,16 +130,11 @@
     buildMessage(signal, value, data, sizeof(data));
     if(force || send) {
         send = true;
-<<<<<<< HEAD
-        CanMessage message = {signal->message->id};
-        memcpy(message.data, data, CAN_MESSAGE_SIZE);
-=======
         CanMessage message = {
             id: signal->message->id,
-            format: signal->message->format,
-            data: data
+            format: signal->message->format
         };
->>>>>>> f851e38e
+        memcpy(message.data, data, CAN_MESSAGE_SIZE);
         enqueueMessage(signal->message->bus, &message);
     } else {
         debug("Writing not allowed for signal with name %s",
