--- conflicted
+++ resolved
@@ -22,21 +22,13 @@
 CC = $(GCC_BIN)arm-none-eabi-gcc
 CPP = $(GCC_BIN)arm-none-eabi-g++
 AS_FLAGS = -c -mcpu=cortex-m3 -mthumb --defsym RAM_MODE=0
-<<<<<<< HEAD
-ONLY_C_FLAGS += -std=gnu99
-=======
->>>>>>> 3ba486d9
 SUPRESSED_ERRORS = -Wno-aggressive-loop-optimizations -Wno-char-subscripts \
 				   -Wno-unused-but-set-variable
 CC_FLAGS = -c -fno-common -fmessage-length=0 -Wall -fno-exceptions \
 		   -mcpu=cortex-m3 -mthumb -ffunction-sections -fdata-sections \
-<<<<<<< HEAD
-		   -Werror $(SUPRESSED_ERRORS)
-=======
 		   $(SUPRESSED_ERRORS) -Werror
-ONLY_C_FLAGS = -std=gnu99
-ONLY_CPP_FLAGS = -std=gnu++0x
->>>>>>> 3ba486d9
+ONLY_C_FLAGS += -std=gnu99
+ONLY_CPP_FLAGS += -std=gnu++0x
 CC_SYMBOLS += -DTOOLCHAIN_GCC_ARM -DUSB_DEVICE_ONLY -D__LPC17XX__ -DBOARD=9
 
 ifeq ($(PLATFORM), BLUEBOARD)
