#include <bitfield/bitfield.h>
#include <bitfield/8byte.h>
#include "can/canutil.h"
#include "canutil_lpc17xx.h"
#include "can/canwrite.h"

bool openxc::can::write::sendMessage(const CanBus* bus, const CanMessage* request) {
    CAN_MSG_Type message;
    message.id =  request->id;
    message.len = request->length;
    message.type = DATA_FRAME;
<<<<<<< HEAD
    message.format = STD_ID_FORMAT;
    memcpy(message.dataA, &(request->data[3]), 4);
    memcpy(message.dataB, request->data, 4);
=======
    if(request->format == CanMessageFormat::STANDARD) {
        message.format = STD_ID_FORMAT;
    } else {
        message.format = EXT_ID_FORMAT;
    }
    copyToMessageBuffer(request->data, message.dataA, message.dataB);
>>>>>>> f851e38e

    return CAN_SendMsg(CAN_CONTROLLER(bus), &message) == SUCCESS;
}<|MERGE_RESOLUTION|>--- conflicted
+++ resolved
@@ -9,18 +9,13 @@
     message.id =  request->id;
     message.len = request->length;
     message.type = DATA_FRAME;
-<<<<<<< HEAD
-    message.format = STD_ID_FORMAT;
-    memcpy(message.dataA, &(request->data[3]), 4);
-    memcpy(message.dataB, request->data, 4);
-=======
     if(request->format == CanMessageFormat::STANDARD) {
         message.format = STD_ID_FORMAT;
     } else {
         message.format = EXT_ID_FORMAT;
     }
-    copyToMessageBuffer(request->data, message.dataA, message.dataB);
->>>>>>> f851e38e
+    memcpy(message.dataA, &(request->data[3]), 4);
+    memcpy(message.dataB, request->data, 4);
 
     return CAN_SendMsg(CAN_CONTROLLER(bus), &message) == SUCCESS;
 }