--- conflicted
+++ resolved
@@ -13,23 +13,19 @@
     CAN::RxMessageBuffer* message = CAN_CONTROLLER(bus)->getRxMessage(
             CAN::CHANNEL1);
 
-<<<<<<< HEAD
     CanMessage result = {
         id: message->msgSID.SID,
+        format: CanMessageFormat::STANDARD,
         data: 0,
         length: (uint8_t) message->msgEID.DLC
     };
-=======
-    CanMessage result = {id: message->msgSID.SID};
+
     if(message->msgEID.IDE) {
         result.id <<= 18;
         result.id += message->msgEID.EID;
         result.format = CanMessageFormat::EXTENDED;
-    } else {
-        result.format = CanMessageFormat::STANDARD;
     }
 
->>>>>>> d4838685
     // Copy incoming data, flipping byte order to little-endian storage (can't
     // just use memcpy).
     result.data = message->data[0];
