#include "interface/usb.h"
#include "util/bytebuffer.h"
#include "util/log.h"
#include "power.h"
#include "config.h"
#include "gpio.h"

#define USB_HANDLE_MAX_WAIT_COUNT 1000

namespace gpio = openxc::gpio;
namespace commands = openxc::commands;

using openxc::util::log::debug;
using openxc::interface::usb::UsbDevice;
using openxc::interface::usb::UsbEndpoint;
using openxc::interface::usb::UsbEndpointDirection;
using openxc::gpio::GPIO_DIRECTION_INPUT;
using openxc::util::bytebuffer::processQueue;
using openxc::config::getConfiguration;

// This is a reference to the last packet read
extern volatile CTRL_TRF_SETUP SetupPkt;

/* Private: Arm the given endpoint for a read from the device to host.
 *
 * This also puts a NUL char in the beginning of the buffer so you don't get
 * confused that it's still a valid message.
 *
 * device - the CAN USB device to arm the endpoint on
 * endpoint - the endpoint to arm.
 * buffer - the destination buffer for the next OUT transfer.
 */
static void armForRead(UsbDevice* usbDevice, UsbEndpoint* endpoint) {
    memset(endpoint->receiveBuffer, sizeof(endpoint->receiveBuffer), 0);
    endpoint->hostToDeviceHandle = usbDevice->device.GenRead(
            endpoint->address, (uint8_t*)endpoint->receiveBuffer,
            endpoint->size);
}

static uint8_t INCOMING_EP0_DATA_BUFFER[256];
static size_t INCOMING_EP0_DATA_SIZE;
static void handleCompletedEP0OutTransfer() {
    commands::handleControlCommand(commands::Command(SetupPkt.bRequest),
            INCOMING_EP0_DATA_BUFFER, INCOMING_EP0_DATA_SIZE);
    memset(INCOMING_EP0_DATA_BUFFER, sizeof(INCOMING_EP0_DATA_BUFFER), 0);
}

boolean usbCallback(USB_EVENT event, void *pdata, word size) {
    // initial connection up to configure will be handled by the default
    // callback routine.
    getConfiguration()->usb.device.DefaultCBEventHandler(event, pdata, size);

    switch(event) {
    case EVENT_CONFIGURED:
        debug("USB Configured");
        getConfiguration()->usb.configured = true;

        for(int i = 0; i < ENDPOINT_COUNT; i++) {
            UsbEndpoint* endpoint = &getConfiguration()->usb.endpoints[i];
            if(endpoint->direction == UsbEndpointDirection::USB_ENDPOINT_DIRECTION_OUT) {
                getConfiguration()->usb.device.EnableEndpoint(endpoint->address,
                        USB_OUT_ENABLED|USB_HANDSHAKE_ENABLED|USB_DISALLOW_SETUP);
                armForRead(&getConfiguration()->usb, endpoint);
            } else {
                getConfiguration()->usb.device.EnableEndpoint(endpoint->address,
                        USB_IN_ENABLED|USB_HANDSHAKE_ENABLED|USB_DISALLOW_SETUP);
            }
        }
        break;

    case EVENT_EP0_REQUEST:
    {
        if((SetupPkt.bmRequestType >> 7 == 0) && SetupPkt.bRequest >= 0x80
                && SetupPkt.wLength > 0) {
            getConfiguration()->usb.device.EP0Receive(INCOMING_EP0_DATA_BUFFER,
                    MIN(SetupPkt.wLength, sizeof(INCOMING_EP0_DATA_BUFFER)),
                        (void*)handleCompletedEP0OutTransfer);
        } else {
            commands::handleControlCommand(commands::Command(SetupPkt.bRequest),
                    NULL, 0);
        }

        break;
    }

    case EVENT_SUSPEND:
        if(getConfiguration()->usb.configured) {
            debug("USB no longer detected - marking unconfigured");
            getConfiguration()->usb.configured = false;
        }
        break;

    default:
        break;
    }
    return true;
}

bool openxc::interface::usb::sendControlMessage(UsbDevice* usbDevice,
        uint8_t* data, size_t length) {
    if(usbDevice->configured) {
        usbDevice->device.EP0SendRAMPtr(data, length, USB_EP0_INCLUDE_ZERO);
        return true;
    }
    return false;
}

bool waitForHandle(UsbDevice* usbDevice, UsbEndpoint* endpoint) {
    int i = 0;
    while(usbDevice->configured &&
            usbDevice->device.HandleBusy(endpoint->deviceToHostHandle)) {
        if(++i > USB_HANDLE_MAX_WAIT_COUNT) {
            // The reason we want to exit this loop early is that if USB is
            // attached and configured, but the host isn't sending an IN
            // requests, we will block here forever. As it is, it still slows
            // down UART transfers quite a bit, so setting configured = false
            // ASAP is important.
            return false;
        }
    }
    return true;
}

void openxc::interface::usb::processSendQueue(UsbDevice* usbDevice) {
    for(int i = 0; i < ENDPOINT_COUNT; i++) {
        UsbEndpoint* endpoint = &usbDevice->endpoints[i];

        // Don't touch usbDevice->sendBuffer if there's still a pending transfer
        if(!waitForHandle(usbDevice, endpoint)) {
            return;
        }

        while(usbDevice->configured &&
                !QUEUE_EMPTY(uint8_t, &endpoint->queue)) {
            int byteCount = 0;
            while(!QUEUE_EMPTY(uint8_t, &endpoint->queue) &&
                    byteCount < USB_SEND_BUFFER_SIZE) {
                endpoint->sendBuffer[byteCount++] = QUEUE_POP(uint8_t,
                        &endpoint->queue);
            }

            int nextByteIndex = 0;
            while(nextByteIndex < byteCount) {
                // Make sure the USB write is 100% complete before messing with this
                // buffer after we copy the message into it - the Microchip library
                // doesn't copy the data to its own internal buffer. See #171 for
                // background on this issue.
                if(!waitForHandle(usbDevice, endpoint)) {
                    debug("USB not responding in a timely fashion, dropped data");
                    return;
                }

                int bytesToTransfer = min(MAX_USB_PACKET_SIZE_BYTES,
                        byteCount - nextByteIndex);
                endpoint->deviceToHostHandle = usbDevice->device.GenWrite(
                        endpoint->address,
                        &endpoint->sendBuffer[nextByteIndex], bytesToTransfer);
                nextByteIndex += bytesToTransfer;
            }
        }
    }
}

void openxc::interface::usb::initialize(UsbDevice* usbDevice) {
    usb::initializeCommon(usbDevice);
    usbDevice->device = USBDevice(usbCallback);
    usbDevice->device.InitializeSystem(false);
    debug("Done.");
}

void openxc::interface::usb::deinitialize(UsbDevice* usbDevice) {
    // disable USB (notifies stack we are disabling)
    USBModuleDisable();

    // Could not find a ready-made function or macro
    // in the USB library to actually turn off the module.
    // USBModuleDisable() is close to what we want, but it
    // sets the ON bit to 1 for some reason.
    // So, easy solution is just go right to the control register to power off
    // the USB peripheral.
    U1PWRCCLR = (1 << 0);
}

void openxc::interface::usb::read(UsbDevice* device, UsbEndpoint* endpoint,
        commands::IncomingMessageCallback callback) {
    if(!device->device.HandleBusy(endpoint->hostToDeviceHandle)) {
        size_t length = device->device.HandleGetLength(
                endpoint->hostToDeviceHandle);
        for(int i = 0; i < endpoint->size && i < length; i++) {
            if(!QUEUE_PUSH(uint8_t, &endpoint->queue,
                        endpoint->receiveBuffer[i])) {
                debug("Dropped write from host -- queue is full");
            }
<<<<<<< HEAD
        }

        // TOOD this check may be unnecessary, but I don't think it can hurt -
        // confirm on a device
        if(length > 0) {
            processQueue(&endpoint->queue, callback);
=======
            while(processQueue(&endpoint->queue, callback)) {
                continue;
            }
>>>>>>> 08d40168
        }

        armForRead(device, endpoint);
    }
}<|MERGE_RESOLUTION|>--- conflicted
+++ resolved
@@ -191,18 +191,14 @@
                         endpoint->receiveBuffer[i])) {
                 debug("Dropped write from host -- queue is full");
             }
-<<<<<<< HEAD
         }
 
         // TOOD this check may be unnecessary, but I don't think it can hurt -
         // confirm on a device
         if(length > 0) {
-            processQueue(&endpoint->queue, callback);
-=======
             while(processQueue(&endpoint->queue, callback)) {
                 continue;
             }
->>>>>>> 08d40168
         }
 
         armForRead(device, endpoint);
