/* UART interface for PIC32.
 *
 * On the PIC32, the VI uses uart from the chipKIT library's
 * HardwareSerial interface for vehicle data. This is equivalent to UART1A or
 * U1A. Hardware flow control (RTS/CTS) is enabled, so CTS must be pulled low
 * by the receiving device before data will be sent.
 *
 * UART1 is also used by the USB-Uart connection, so in order to flash the
 * PIC32, these Tx/Rx lines must be disconnected. Ideally we could leave that
 * UART interface for debugging, but there are conflicts with all other exposed
 * UART interfaces when using flow control.
 *
 * U1A, U2A and U3A all have CTS/RTS lines exposed on the chipKIT. U2A doesn't
 * have Rx/Tx exposed through the HardwareSerial library, so we avoid that to
 * minimize additional programming. U3A's CTS/RTS lines conflict with CAN1, so
 * that's out; that leaves U1A.
 *
 * Pin 0 - U1ARX, connect this to the TX line of the receiver.
 * Pin 1 - U1ATX, connect this to the RX line of the receiver.
 * Pin 18 - U1ARTS, connect this to the CTS line of the receiver.
 * Pin 19 - U1ACTS, connect this to the RTS line of the receiver.
 */
#include "interface/uart.h"
#include "util/bytebuffer.h"
#include "util/log.h"
#include "atcommander.h"
#include "WProgram.h"
#include "gpio.h"
#include "util/timer.h"

#if defined(CROSSCHASM_C5)

    #define UART_STATUS_PORT 0
    #define UART_STATUS_PIN 58     // PORTB BIT4 (RB4)
    #define UART_STATUS_PIN_POLARITY 1    // high == connected

#elif defined(CROSSCHASM_CELLULAR_C5)

    #define UART_STATUS_PORT 0
    #define UART_STATUS_PIN 58     // PORTB BIT4 (RB4)
    #define UART_STATUS_PIN_POLARITY 1    // high == connected
    
#elif defined(CHIPKIT)

    #define UART_STATUS_PORT 0
    #define UART_STATUS_PIN A1

#endif

// See http://www.chipkit.org/forum/viewtopic.php?f=19&t=711
#define _UARTMODE_BRGH 3

// bit 8 in the uxMode register controls hardware flow control
#define _UARTMODE_FLOWCONTROL 8

namespace gpio = openxc::gpio;

using openxc::util::log::debug;
using openxc::util::bytebuffer::processQueue;
using openxc::util::time::uptimeMs;

extern const AtCommanderPlatform AT_PLATFORM_RN42;
extern HardwareSerial Serial;

// TODO see if we can do this with interrupts on the chipKIT
// http://www.chipkit.org/forum/viewtopic.php?f=7&t=1088
void openxc::interface::uart::read(UartDevice* device,
        openxc::util::bytebuffer::IncomingMessageCallback callback) {
    if(device != NULL) {
        int bytesAvailable = ((HardwareSerial*)device->controller)->available();
        if(bytesAvailable > 0) {
            for(int i = 0; i < bytesAvailable &&
                    !QUEUE_FULL(uint8_t, &device->receiveQueue); i++) {
                char byte = ((HardwareSerial*)device->controller)->read();
                QUEUE_PUSH(uint8_t, &device->receiveQueue, (uint8_t) byte);
            }
            processQueue(&device->receiveQueue, callback);
        }
    }
}

/*TODO this is hard coded for UART1 anyway, so the argument is kind of
 * irrelevant.
 */
void openxc::interface::uart::changeBaudRate(UartDevice* device, int baud) {
    ((HardwareSerial*)device->controller)->begin(baud);
    // Override baud rate setup to allow baud rates 200000 (see
    // http://www.chipkit.org/forum/viewtopic.php?f=19&t=711, this should
    // eventually make it into the MPIDE toolchain)
    ((p32_uart*)_UART1_BASE_ADDRESS)->uxBrg.reg = ((__PIC32_pbClk / 4 /
            baud) - 1);
    ((p32_uart*)_UART1_BASE_ADDRESS)->uxMode.reg = (1 << _UARTMODE_ON) |
            (1 << _UARTMODE_BRGH);
<<<<<<< HEAD
            #warning "MG UEN"
    U1MODEbits.UEN = 2;
=======
	U1MODEbits.UEN = 2;
>>>>>>> 7c966106
}

/* Private: Manually enable RTS/CTS hardware flow control using the UART2
 * register.
 *
 * The chipKIT uart library doesn't have an interface to do
 * this, and the alternative UART libraries provided by Microchip are a
 * bit of a mess.
 *
 * This is hard coded for UART1 anyway, so the 'device' argument is kind of
 * irrelevant.
 */
void enableFlowControl(openxc::interface::uart::UartDevice* device) {
    ((p32_uart*)_UART1_BASE_ADDRESS)->uxMode.reg |= 2 << _UARTMODE_FLOWCONTROL;
}

void openxc::interface::uart::writeByte(UartDevice* device, uint8_t byte) {
    ((HardwareSerial*)device->controller)->write(byte);
}

int openxc::interface::uart::readByte(UartDevice* device) {
    return ((HardwareSerial*)device->controller)->read();
}

void openxc::interface::uart::initialize(UartDevice* device) {
    if(device == NULL) {
        debug("Can't initialize a NULL UartDevice");
        return;
    }

    initializeCommon(device);
    device->controller = &Serial;
    changeBaudRate(device, device->baudRate);
    enableFlowControl(device);

    gpio::setDirection(UART_STATUS_PORT, UART_STATUS_PIN,
            gpio::GPIO_DIRECTION_INPUT);

    debug("Done.");
}

// The chipKIT version of this function is blocking. It will entirely flush the
// send queue before returning.
void openxc::interface::uart::processSendQueue(UartDevice* device) {
    int byteCount = 0;
    char sendBuffer[MAX_MESSAGE_SIZE];
    while(!QUEUE_EMPTY(uint8_t, &device->sendQueue) &&
                    byteCount < MAX_MESSAGE_SIZE) {
        sendBuffer[byteCount++] = QUEUE_POP(uint8_t, &device->sendQueue);
    }

    if(byteCount > 0) {
        ((HardwareSerial*)device->controller)->write((const uint8_t*)sendBuffer,
                byteCount);
    }
}

bool openxc::interface::uart::connected(UartDevice* device) {
    
    static unsigned int timer;
    bool status = false;
    static bool last_status = false;

#ifdef CHIPKIT

    // Use analogRead instead of digitalRead so we don't have to require
    // everyone *not* using UART to add an external pull-down resistor. When the
    // analog input is pulled down to GND, UART will be enabled.
    
    status = device != NULL && analogRead(UART_STATUS_PIN) < 100;

#else

    gpio::GpioValue value = gpio::getValue(UART_STATUS_PORT, UART_STATUS_PIN);
    switch(value) {
        case gpio::GPIO_VALUE_HIGH:
            status = UART_STATUS_PIN_POLARITY ? true : false;
            break;
        case gpio::GPIO_VALUE_LOW:
            status = UART_STATUS_PIN_POLARITY ? false : true;
            break;
         default:
            status = false;
            break;
    }

#endif

    // on apple devices, it takes some time for flow control to propagate to the device
    // during that time, if we transmit, we crash the connection
    // simple solution: rising delay for device connected status
    if(last_status == false && status == true) {
        timer = uptimeMs();
    }
    else if(last_status == true && status == true) {
        if(uptimeMs() - timer > 2500) {
            last_status = status;
            return true;
        } else {
            last_status = status;
            return false;
        }
    }
    
    last_status = status;
    
    return status;

}<|MERGE_RESOLUTION|>--- conflicted
+++ resolved
@@ -91,12 +91,7 @@
             baud) - 1);
     ((p32_uart*)_UART1_BASE_ADDRESS)->uxMode.reg = (1 << _UARTMODE_ON) |
             (1 << _UARTMODE_BRGH);
-<<<<<<< HEAD
-            #warning "MG UEN"
     U1MODEbits.UEN = 2;
-=======
-	U1MODEbits.UEN = 2;
->>>>>>> 7c966106
 }
 
 /* Private: Manually enable RTS/CTS hardware flow control using the UART2
