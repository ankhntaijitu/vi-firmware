--- conflicted
+++ resolved
@@ -24,12 +24,7 @@
             message->msgEID.EID = request->id;
         }
         message->msgEID.DLC = request->length;
-<<<<<<< HEAD
-        memcpy(message->data, request->data, CAN_MESSAGE_SIZE);
-=======
-        memset(message->data, 0, 8);
-        copyToMessageBuffer(request->data, message->data);
->>>>>>> f851e38e
+        memcpy(message->data, request->data, request->length);
 
         // Mark message as ready to be processed
         CAN_CONTROLLER(bus)->updateChannel(CAN::CHANNEL0);
