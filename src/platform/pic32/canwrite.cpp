#include "can/canwrite.h"
#include "canutil_pic32.h"
#include "util/log.h"

using openxc::util::log::debug;

/* Private: Copy message data to destination buffer as big endian, as opposed to the
 * micro's little endian (hence we can't just use memcpy).
 *
 * source - source data to copy.
 * destination - pointer to an array of uint8_t (must be size 8) to copy the
 *      data.
 */
void copyToMessageBuffer(uint64_t source, uint8_t* destination) {
    for(int i = 0; i < 8; i++) {
        destination[i] = ((uint8_t*)&source)[i];
    }
}

bool openxc::can::write::sendMessage(const CanBus* bus, const CanMessage* request) {
    CAN::TxMessageBuffer* message = CAN_CONTROLLER(bus)->getTxMessageBuffer(
            CAN::CHANNEL0);
    if (message != NULL) {
        message->messageWord[0] = 0;
        message->messageWord[1] = 0;
        message->messageWord[2] = 0;
        message->messageWord[3] = 0;

<<<<<<< HEAD
        message->msgSID.SID = request->id;
        message->msgEID.IDE = 0;
        message->msgEID.DLC = request->length;
        memset(message->data, 0, request->length);
        copyToMessageBuffer(request->data, message->data);
=======
        if(request.format == CanMessageFormat::STANDARD) {
            message->msgEID.IDE = 0;
            message->msgSID.SID = request.id;
        } else {
            message->msgEID.IDE = 1;
            message->msgSID.SID = request.id >> 18;
            // This will truncate the front 11 bits, which is fine because we
            // stored them in the SID field
            message->msgEID.EID = request.id;
        }
        message->msgEID.DLC = 8;
        memset(message->data, 0, 8);
        copyToMessageBuffer(request.data, message->data);
>>>>>>> d4838685

        // Mark message as ready to be processed
        CAN_CONTROLLER(bus)->updateChannel(CAN::CHANNEL0);
        CAN_CONTROLLER(bus)->flushTxChannel(CAN::CHANNEL0);
        return true;
    } else {
        debug("Unable to get TX message area");
    }
    return false;
}<|MERGE_RESOLUTION|>--- conflicted
+++ resolved
@@ -26,27 +26,19 @@
         message->messageWord[2] = 0;
         message->messageWord[3] = 0;
 
-<<<<<<< HEAD
-        message->msgSID.SID = request->id;
-        message->msgEID.IDE = 0;
-        message->msgEID.DLC = request->length;
-        memset(message->data, 0, request->length);
-        copyToMessageBuffer(request->data, message->data);
-=======
-        if(request.format == CanMessageFormat::STANDARD) {
+        if(request->format == CanMessageFormat::STANDARD) {
             message->msgEID.IDE = 0;
-            message->msgSID.SID = request.id;
+            message->msgSID.SID = request->id;
         } else {
             message->msgEID.IDE = 1;
-            message->msgSID.SID = request.id >> 18;
+            message->msgSID.SID = request->id >> 18;
             // This will truncate the front 11 bits, which is fine because we
             // stored them in the SID field
-            message->msgEID.EID = request.id;
+            message->msgEID.EID = request->id;
         }
-        message->msgEID.DLC = 8;
+        message->msgEID.DLC = request->length;
         memset(message->data, 0, 8);
-        copyToMessageBuffer(request.data, message->data);
->>>>>>> d4838685
+        copyToMessageBuffer(request->data, message->data);
 
         // Mark message as ready to be processed
         CAN_CONTROLLER(bus)->updateChannel(CAN::CHANNEL0);
