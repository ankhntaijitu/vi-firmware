#!/usr/bin/env bash

set -ex

die() {
    echo >&2 "$@"
    exit 1
}

_pushd() {
    pushd $1 > /dev/null
}

_popd() {
    popd > /dev/null
}

_wait() {
    if [ -z $CI ]; then
        echo "Press Enter when done"
        read
    fi
}

_install() {
    if [ $OS == "mac" ]; then
        # brew exists with 1 if it's already installed
        set +e
        brew install $1
        set -e
    else
        if [ $DISTRO == "arch" ]; then
            sudo pacman -S $1
        elif [ $DISTRO == "Ubuntu" ]; then
            sudo apt-get update -qq
            sudo apt-get install $1
        fi
    fi
}

_cygwin_error() {
    echo
    echo "Missing \"$1\" - run the Cygwin installer again and select the base package set:"
    echo "    gcc4, patchutils, git, unzip, python, python-argparse, check, curl, libsasl2, ca-certificates"
    echo "After installing the packages, re-run this bootstrap script."
    die
}

KERNEL=`uname`
if [ ${KERNEL:0:7} == "MINGW32" ]; then
    die "Sorry, the bootstrap script doesn't support Windows - try Cygwin."
elif [ ${KERNEL:0:6} == "CYGWIN" ]; then
    OS="cygwin"
elif [ $KERNEL == "Darwin" ]; then
    OS="mac"
else
    OS="linux"
    if ! command -v lsb_release >/dev/null 2>&1; then
        if command -v pacman>/dev/null 2>&1; then
            sudo pacman -S lsb-release
        fi
    fi

    DISTRO=`lsb_release -si`
fi

download() {
    url=$1
    filename=$2
    curl $url -L --O $filename
}

if [ $OS == "mac" ] && ! command -v brew >/dev/null 2>&1; then
    echo "Installing Homebrew..."
    ruby -e "$(curl -fsSkL raw.github.com/mxcl/homebrew/go)"
fi

if [ $OS == "cygwin" ] && ! command -v curl >/dev/null 2>&1; then
    _cygwin_error "curl"
fi

if ! command -v make >/dev/null 2>&1; then
    if [ $OS == "cygwin" ]; then
        _cygwin_error "make"
    else
        if [ $DISTRO == "arch" ]; then
            sudo pacman -S base-devel
        elif [ $DISTRO == "Ubuntu" ]; then
            sudo apt-get update -qq
            sudo apt-get install build-essential
        fi
    fi
fi

if ! command -v git >/dev/null 2>&1; then
    if [ $OS == "cygwin" ]; then
        _cygwin_error "git"
    elif [ $OS == "mac" ]; then
        _install git
    fi
fi

echo "Updating Git submodules..."

if ! git submodule update --init --quiet; then
    echo "Unable to update git submodules - try running \"git submodule update\" to see the full error"
    echo "If git complains that it \"Needed a single revision\", run \"rm -rf src/libs\" and then try the bootstrap script again"
    if [ $OS == "cygwin" ]; then
        echo "In Cygwin this may be true (ignore if you know ca-certifications is installed:"
        _cygwin_error "ca-certificates"
    fi
    die
fi

echo "Storing all downloaded dependencies in the \"dependencies\" folder"

DEPENDENCIES_FOLDER="dependencies"
mkdir -p $DEPENDENCIES_FOLDER

echo "Installing dependencies for running test suite..."

if [ $OS != "cygwin" ] && ! command -v lcov >/dev/null 2>&1; then
    echo "Missing lcov - Cygwin doesn't have a packaged version of lcov, and it's only required to calculate test suite coverage. We'll skip it."
    if [ $OS == "mac" ]; then
        brew install lcov
    else
        if [ $DISTRO == "arch" ]; then
            echo "Missing lcov - install from the AUR."
            _wait
        elif [ $DISTRO == "Ubuntu" ]; then
            sudo apt-get update -qq
            sudo apt-get install lcov
        fi
    fi
fi

if [ $OS == "mac" ]; then
    _pushd $DEPENDENCIES_FOLDER
    LLVM_BASENAME=clang+llvm-3.2-x86_64-apple-darwin11
    LLVM_FILE=$LLVM_BASENAME.tar.gz
    LLVM_URL=http://llvm.org/releases/3.2/$LLVM_FILE

    if ! test -e $LLVM_FILE
    then
        echo "Downloading LLVM 3.2..."
        download $LLVM_URL $LLVM_FILE
    fi

    if ! test -d $LLVM_BASENAME
    then
        echo "Installing LLVM 3.2 to local folder..."
        tar -xzf $LLVM_FILE
        echo "LLVM 3.2 installed"
    fi

    _popd
fi

echo "Installing dependencies for building for chipKIT Max32 platform"

if [ -z "$MPIDE_DIR" ] || ! test -e $MPIDE_DIR; then

    if [ $OS == "cygwin" ]; then
        MPIDE_BASENAME="mpide-0023-windows-20120903"
        MPIDE_FILE="$MPIDE_BASENAME".zip
        EXTRACT_COMMAND="unzip -q"
        if ! command -v unzip >/dev/null 2>&1; then
            _cygwin_error "unzip"
        fi
    elif [ $OS == "mac" ]; then
        MPIDE_BASENAME=mpide-0023-macosx-20120903
        MPIDE_FILE="$MPIDE_BASENAME".dmg
    else
        MPIDE_BASENAME=mpide-0023-linux-20120903
        MPIDE_FILE="$MPIDE_BASENAME".tgz
        EXTRACT_COMMAND="tar -xzf"
    fi

    MPIDE_URL=https://github.com/downloads/chipKIT32/chipKIT32-MAX/$MPIDE_FILE

    _pushd $DEPENDENCIES_FOLDER
    if ! test -e $MPIDE_FILE
    then
        echo "Downloading MPIDE..."
        download $MPIDE_URL $MPIDE_FILE
    fi

    if ! test -d mpide
    then
        echo "Installing MPIDE to local folder..."
        if [ $OS == "mac" ]; then
            hdiutil attach $MPIDE_FILE
            cp -R /Volumes/Mpide/Mpide.app/Contents/Resources/Java $MPIDE_BASENAME
            hdiutil detach /Volumes/Mpide
        else
            $EXTRACT_COMMAND $MPIDE_FILE
        fi
        mv $MPIDE_BASENAME mpide
        echo "MPIDE installed"
    fi

    if [ $OS == "cygwin" ]; then
        chmod a+x mpide/hardware/pic32/compiler/pic32-tools/bin/*
        chmod a+x -R mpide/hardware/pic32/compiler/pic32-tools/pic32mx/
        chmod a+x mpide/*.dll
        chmod a+x mpide/hardware/tools/avr/bin/*
    fi
    _popd

fi

## FTDI library for programming chipKIT

<<<<<<< HEAD
FTDI_DRIVER_FILE="DM20824_Setup.exe"
FTDI_DRIVER_URL="http://www.ftdichip.com/Drivers/CDM/$FTDI_DRIVER_FILE"

_pushd $DEPENDENCIES_FOLDER
if ! test -e $FTDI_DRIVER_FILE
then
    echo "Downloading FTDI USB driver..."
    download $FTDI_DRIVER_URL $FTDI_DRIVER_FILE
fi

if [ $OS == "cygwin" ] || [ $OS == "mac" ]; then

    if [ $OS == "cygwin" ]; then
        chmod a+x $FTDI_DRIVER_FILE
        INSTALL_COMMAND="cygstart.exe $FTDI_DRIVER_FILE"
        INSTALLED_FTDI_PATH="/cygdrive/c/Windows/System32/DriverStore/FileRepository"
        INSTALLED_FTDI_FILE="ftser2k.sys"
    elif [ $OS == "mac" ]; then
        # TODO install from dng
        echo
    fi

    if [ -z "$(find $INSTALLED_FTDI_PATH -name $INSTALLED_FTDI_FILE | head -n 1)" ]; then
        $INSTALL_COMMAND

        if [ $OS == "cygwin" ]; then
            echo -n "Press Enter when the FTDI USB driver installer is finished"
            read
        fi
    fi
fi
_popd
=======
if [ $OS == "cygwin" ] || [ $OS == "mac" ]; then

    if [ $OS == "cygwin" ]; then
        FTDI_DRIVER_FILE="DM20824_Setup.exe"
        FTDI_DRIVER_URL="http://www.ftdichip.com/Drivers/CDM/$FTDI_DRIVER_FILE"
        INSTALLED_FTDI_PATH="/cygdrive/c/Windows/System32/DriverStore/FileRepository"
        INSTALLED_FTDI_FILE="ftser2k.sys"
    elif [ $OS == "mac" ]; then
        FTDI_DRIVER_FILE="FTDIUSBSerialDriver_v2_2_18.dmg"
        FTDI_DRIVER_URL="http://www.ftdichip.com/Drivers/VCP/MacOSX/$FTDI_DRIVER_FILE"
        INSTALLED_FTDI_PATH=/System/Library/Extensions/FTDIUSBSerialDriver.kext/Contents/
        INSTALLED_FTDI_FILE=Info.plist
    fi

    _pushd $DEPENDENCIES_FOLDER
    if ! test -e $FTDI_DRIVER_FILE
    then
        echo "Downloading FTDI USB driver..."
        download $FTDI_DRIVER_URL $FTDI_DRIVER_FILE
    fi

    if [ -z "$(find $INSTALLED_FTDI_PATH -name $INSTALLED_FTDI_FILE | head -n 1)" ]; then

        if [ $OS == "cygwin" ]; then
            cygstart.exe $FTDI_DRIVER_FILE
            echo -n "Press Enter when the FTDI USB driver installer is finished"
            read
        elif [ $OS == "mac" ]; then
            hdiutil attach $FTDI_DRIVER_FILE
            FTDI_VOLUME="/Volumes/FTDIUSBSerialDriver_v2_2_18"
            sudo installer -pkg $FTDI_VOLUME/FTDIUSBSerialDriver_10_4_10_5_10_6_10_7.mpkg -target /
            hdiutil detach $FTDI_VOLUME
        fi
    fi
    _popd
fi
>>>>>>> 08cc8cb9

## chipKIT libraries for USB, CAN and Ethernet

CHIPKIT_LIBRARY_AGREEMENT_URL="http://www.digilentinc.com/Agreement.cfm?DocID=DSD-0000318"
CHIPKIT_LIBRARY_DOWNLOAD_URL="http://www.digilentinc.com/Data/Documents/Product%20Documentation/chipKIT%20Network%20and%20USB%20Libs.zip"
CHIPKIT_ZIP_FILE="chipkit.zip"

_pushd $DEPENDENCIES_FOLDER
if ! test -e chipkit.zip
then
    echo
    if [ -z $CI ]; then
        echo "By running this command, you agree to Microchip's licensing agreement at $CHIPKIT_LIBRARY_AGREEMENT_URL"
        echo "Press Enter to verify you have read the license agreement."
        read
    fi
    download $CHIPKIT_LIBRARY_DOWNLOAD_URL $CHIPKIT_ZIP_FILE
fi
_popd

_pushd src/libs
for LIBRARY in chipKITUSBDevice chipKITCAN chipKITEthernet; do
    if ! test -d $LIBRARY
    then
        echo "Installing chipKIT library $LIBRARY..."
        unzip ../../dependencies/$CHIPKIT_ZIP_FILE "$LIBRARY/*"
    fi
done
_popd

### Patch libraries to avoid problems in case sensitive operating systems
### See https://github.com/chipKIT32/chipKIT32-MAX/issues/146
### and https://github.com/chipKIT32/chipKIT32-MAX/issues/199

echo "Patching case-sensitivity bugs in chipKIT libraries..."

if [ $OS == "cygwin" ] && ! [ -e /usr/bin/patch ]; then
    _cygwin_error "patchutils"
fi

# If the patch is already applied, patch will error out, so disable quit on
# error temporarily
set +e
_pushd src/libs
_pushd chipKITUSBDevice
patch -p1 -sNi ../../../script/chipKITUSBDevice-case.patch > /dev/null
_popd

_pushd chipKITCAN
patch -p1 -sNi ../../../script/chipKITCAN-case.patch > /dev/null
_popd

_popd
set -e

# ARM / LPC17XX Dependencies

if ! command -v arm-none-eabi-gcc >/dev/null 2>&1; then

    echo "Installing GCC for ARM Embedded..."

    GCC_ARM_BASENAME="gcc-arm-none-eabi-4_7-2012q4-20121208"
    if [ $OS == "linux" ]; then
        GCC_ARM_FILE="$GCC_ARM_BASENAME-linux.tar.bz2"
    elif [ $OS == "mac" ]; then
        GCC_ARM_FILE="$GCC_ARM_BASENAME-mac.tar.bz2"
    elif [ $OS == "cygwin" ]; then
        GCC_ARM_FILE="$GCC_ARM_BASENAME-win32.exe"
    fi

    GCC_ARM_URL="https://launchpad.net/gcc-arm-embedded/4.7/4.7-2012-q4-major/+download/$GCC_ARM_FILE"
    GCC_ARM_DIR="gcc-arm-embedded"

    _pushd $DEPENDENCIES_FOLDER
    if ! test -e $GCC_ARM_FILE
    then
        download $GCC_ARM_URL $GCC_ARM_FILE
    fi

    mkdir -p $GCC_ARM_DIR
    _pushd $GCC_ARM_DIR
    if [ $OS == "cygwin" ]; then
        chmod a+x ../$GCC_ARM_FILE
        INSTALL_COMMAND="cygstart.exe ../$GCC_ARM_FILE"
        PROGRAM_FILES_BASE="/cygdrive/c/"
        PROGRAM_FILES="Program Files"
        PROGRAM_FILES_64="Program Files (x86)"
        TRAILING_DIRNAME="GNU Tools ARM Embedded/4.7 2012q4/"
        GCC_INNER_DIR="$PROGRAM_FILES_BASE/$PROGRAM_FILES_64/$TRAILING_DIRNAME"
        if ! test -d "$GCC_INNER_DIR"; then
            GCC_INNER_DIR="$PROGRAM_FILES_BASE/$PROGRAM_FILES/$TRAILING_DIRNAME"
        fi
    else
        GCC_INNER_DIR="gcc-arm-none-eabi-4_7-2012q4"
        INSTALL_COMMAND="tar -xjf ../$GCC_ARM_FILE"
    fi

    if ! test -d "$GCC_INNER_DIR"
    then
        $INSTALL_COMMAND
        if [ $OS == "cygwin" ]; then
            echo -n "Press Enter when the GCC for ARM Embedded installer is finished"
            read
        fi
    fi

    if [ $OS == "cygwin" ]; then
        GCC_INNER_DIR="$PROGRAM_FILES_BASE/$PROGRAM_FILES_64/$TRAILING_DIRNAME"
        if ! test -d "$GCC_INNER_DIR"; then
	    GCC_INNER_DIR="$PROGRAM_FILES_BASE/$PROGRAM_FILES/$TRAILING_DIRNAME"
	    if ! test -d "$GCC_INNER_DIR"; then
	        die "GCC for ARM isn't installed in the expected location."
	    fi
	fi
    fi

    if ! test -d arm-none-eabi; then
        echo "Copying GCC binaries to local dependencies folder..."
        cp -R "$GCC_INNER_DIR"/* .
    fi

    _popd
    _popd

fi

if [ -z $CI ] && ! command -v openocd >/dev/null 2>&1; then

    ## Download OpenOCD for flashing ARM via JTAG
    _pushd $DEPENDENCIES_FOLDER

    echo "Installing OpenOCD..."
    if [ $OS == "linux" ]; then
        if [ $DISTRO == "arch" ]; then
            sudo pacman -S openocd
        elif [ $DISTRO == "Ubuntu" ]; then
            sudo apt-get update -qq
            sudo apt-get install openocd
        else
            echo "Missing OpenOCD - install it using your distro's package manager or build from source"
            _wait
        fi
    elif [ $OS == "mac" ]; then
        _install libftdi
        _install libusb
        set +e
        brew install --enable-ft2232_libftdi open-ocd
        set -e
    elif [ $OS == "cygwin" ]; then
        echo
        echo "Missing OpenOCD and it's not trivial to install in Windows - you won't be able to program the ARM platform"
    fi
    _popd
fi

FTDI_USB_DRIVER_PLIST=/System/Library/Extensions/FTDIUSBSerialDriver.kext/Contents/Info.plist
if [ -z $CI ]  && [ $OS == "mac" ] && [ -e $FTDI_USB_DRIVER_PLIST ]; then
    if grep -q "Olimex OpenOCD JTAG A" $FTDI_USB_DRIVER_PLIST; then
        sudo sed -i "" -e "/Olimex OpenOCD JTAG A/{N;N;N;N;N;N;N;N;N;N;N;N;N;N;N;N;d;}" $FTDI_USB_DRIVER_PLIST
        FTDI_USB_DRIVER_MODULE=/System/Library/Extensions/FTDIUSBSerialDriver.kext/
        # Driver may not be loaded yet, but that's OK - don't exit on error.
        set +e
        sudo kextunload $FTDI_USB_DRIVER_MODULE
        set -e
        sudo kextload $FTDI_USB_DRIVER_MODULE
    fi
fi

if [ $OS == "cygwin" ] && ! command -v ld >/dev/null 2>&1; then
    _cygwin_error "ld"
fi

if ! ld -lcheck -o /tmp/checkcheck 2>/dev/null; then
    echo "Installing the check unit testing library..."

    if [ $OS == "cygwin" ]; then
        _cygwin_error "check"
    elif [ $OS == "linux" ]; then
        if ! command -v lsb_release >/dev/null 2>&1; then
            echo
            echo "Missing the 'check' library - install it using your distro's package manager or build from source"
        else
            if [ $DISTRO == "arch" ]; then
                sudo pacman -S check
            elif [ $DISTRO == "Ubuntu" ]; then
                sudo apt-get update -qq
                sudo apt-get install check
            else
                echo
                echo "Missing the 'check' library - install it using your distro's package manager or build from source"
                _wait
            fi
        fi
    elif [ $OS == "mac" ]; then
        _install check
    fi
fi

if ! command -v python >/dev/null 2>&1; then
    echo "Installing Python..."
    if [ $OS == "cygwin" ]; then
        _cygwin_error "python"
    elif [ $OS == "linux" ]; then
        if [ $DISTRO == "arch" ]; then
            sudo pacman -S python
        elif [ $DISTRO == "Ubuntu" ]; then
            sudo apt-get install python
        else
            echo "Missing Python - install it using your distro's package manager or build from source"
            _wait
        fi
     fi
fi

if ! python -c "import argparse"; then
    if [ $OS == "cygwin" ]; then
        _cygwin_error "python-argparse"
    fi
fi

echo
echo "All mandatory dependencies installed, ready to compile."<|MERGE_RESOLUTION|>--- conflicted
+++ resolved
@@ -1,6 +1,6 @@
 #!/usr/bin/env bash
 
-set -ex
+set -e
 
 die() {
     echo >&2 "$@"
@@ -211,40 +211,6 @@
 
 ## FTDI library for programming chipKIT
 
-<<<<<<< HEAD
-FTDI_DRIVER_FILE="DM20824_Setup.exe"
-FTDI_DRIVER_URL="http://www.ftdichip.com/Drivers/CDM/$FTDI_DRIVER_FILE"
-
-_pushd $DEPENDENCIES_FOLDER
-if ! test -e $FTDI_DRIVER_FILE
-then
-    echo "Downloading FTDI USB driver..."
-    download $FTDI_DRIVER_URL $FTDI_DRIVER_FILE
-fi
-
-if [ $OS == "cygwin" ] || [ $OS == "mac" ]; then
-
-    if [ $OS == "cygwin" ]; then
-        chmod a+x $FTDI_DRIVER_FILE
-        INSTALL_COMMAND="cygstart.exe $FTDI_DRIVER_FILE"
-        INSTALLED_FTDI_PATH="/cygdrive/c/Windows/System32/DriverStore/FileRepository"
-        INSTALLED_FTDI_FILE="ftser2k.sys"
-    elif [ $OS == "mac" ]; then
-        # TODO install from dng
-        echo
-    fi
-
-    if [ -z "$(find $INSTALLED_FTDI_PATH -name $INSTALLED_FTDI_FILE | head -n 1)" ]; then
-        $INSTALL_COMMAND
-
-        if [ $OS == "cygwin" ]; then
-            echo -n "Press Enter when the FTDI USB driver installer is finished"
-            read
-        fi
-    fi
-fi
-_popd
-=======
 if [ $OS == "cygwin" ] || [ $OS == "mac" ]; then
 
     if [ $OS == "cygwin" ]; then
@@ -269,6 +235,7 @@
     if [ -z "$(find $INSTALLED_FTDI_PATH -name $INSTALLED_FTDI_FILE | head -n 1)" ]; then
 
         if [ $OS == "cygwin" ]; then
+            chmod a+x $FTDI_DRIVER_FILE
             cygstart.exe $FTDI_DRIVER_FILE
             echo -n "Press Enter when the FTDI USB driver installer is finished"
             read
@@ -281,7 +248,6 @@
     fi
     _popd
 fi
->>>>>>> 08cc8cb9
 
 ## chipKIT libraries for USB, CAN and Ethernet
 
