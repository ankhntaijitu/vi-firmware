#!/usr/bin/env bash

set -e

die() {
    echo >&2 "$@"
    exit 1
}

_pushd() {
    pushd $1 > /dev/null
}

_popd() {
    popd > /dev/null
}

_wait() {
    if [ -z $CI ]; then
        echo "Press Enter when done"
        read
    fi
}

_cygwin_error() {
    echo
    echo "Missing $1 - run the Cygwin installer again and select the base package set:"
    echo "    patchutils, git, unzip, python, check"
    die
}

KERNEL=`uname`
if [ ${KERNEL:0:7} == "MINGW32" ]; then
    die "Sorry, the bootstrap script doesn't support Windows - try Cygwin."
elif [ ${KERNEL:0:6} == "CYGWIN" ]; then
    OS="cygwin"
elif [ $KERNEL == "Darwin" ]; then
    OS="mac"
else
    OS="linux"
    DISTRO=`lsb_release -si`
fi

download() {
    url=$1
    filename=$2
    if [ $OS == "cygwin" ]; then
        wget --no-check-certificate $url -O $filename
    else
        curl $url -L --O $filename
    fi
}

<<<<<<< HEAD
=======
if ! command -v make >/dev/null 2>&1; then
    if [ $OS == "cygwin" ]; then
        _cygwin_error "make"
    else
        if [ $DISTRO == "arch" ]; then
            sudo pacman -S base-devel
        elif [ $DISTRO == "Ubuntu" ]; then
            sudo apt-get update -qq
            sudo apt-get install build-essential
        fi
    fi
fi

>>>>>>> dd4b2dd0
if ! command -v git >/dev/null 2>&1; then
    if [ $OS == "cygwin" ]; then
        _cygwin_error "git"
    elif [ $OS == "mac" ]; then
        brew install git
    else
<<<<<<< HEAD
        DISTRO=`lsb_release -si`

        if [ $DISTRO == "arch" ]; then
            sudo pacman -S openocd
=======
        if [ $DISTRO == "arch" ]; then
            sudo pacman -S git
>>>>>>> dd4b2dd0
        elif [ $DISTRO == "Ubuntu" ]; then
            sudo apt-get update -qq
            sudo apt-get install git
        fi
    fi
fi

echo "Updating Git submodules..."

git submodule update --init --quiet

echo "Storing all downloaded dependencies in the \"dependencies\" folder"

DEPENDENCIES_FOLDER="dependencies"
mkdir -p $DEPENDENCIES_FOLDER

echo "Installing dependencies for building for chipKIT Max32 platform"

if [ -z "$MPIDE_DIR" ] || ! test -e $MPIDE_DIR; then

    if [ $OS == "cygwin" ]; then
        MPIDE_BASENAME="mpide-0023-windows-20120903"
        MPIDE_FILE="$MPIDE_BASENAME".zip
        EXTRACT_COMMAND="unzip -q"
        if ! command -v unzip >/dev/null 2>&1; then
            _cygwin_error "unzip"
        fi
    elif [ $OS == "mac" ]; then
        MPIDE_BASENAME=mpide-0023-macosx-20120903
        MPIDE_FILE="$MPIDE_BASENAME".dmg
    else
        MPIDE_BASENAME=mpide-0023-linux-20120903
        MPIDE_FILE="$MPIDE_BASENAME".tgz
        EXTRACT_COMMAND="tar -xzf"
    fi

    MPIDE_URL=https://github.com/downloads/chipKIT32/chipKIT32-MAX/$MPIDE_FILE

    _pushd $DEPENDENCIES_FOLDER
    if ! test -e $MPIDE_FILE
    then
        echo "Downloaded MPIDE..."
        download $MPIDE_URL $MPIDE_FILE
    fi

    if ! test -d mpide
    then
        echo "Installing MPIDE to local folder..."
        if [ $OS == "mac" ]; then
            hdiutil attach $MPIDE_FILE
            cp -R /Volumes/Mpide/Mpide.app/Contents/Resources/Java $MPIDE_BASENAME
            hdiutil detach /Volumes/Mpide
        else
            $EXTRACT_COMMAND $MPIDE_FILE
        fi
        mv $MPIDE_BASENAME mpide
        echo "MPIDE installed"
    fi

    if [ $OS == "cygwin" ]; then
        chmod a+x mpide/hardware/pic32/compiler/pic32-tools/bin/*
        chmod a+x -R mpide/hardware/pic32/compiler/pic32-tools/pic32mx/
    fi
    _popd

fi

## chipKIT libraries for USB, CAN and Ethernet

CHIPKIT_LIBRARY_AGREEMENT_URL="http://www.digilentinc.com/Agreement.cfm?DocID=DSD-0000318"
CHIPKIT_LIBRARY_DOWNLOAD_URL="http://www.digilentinc.com/Data/Documents/Product%20Documentation/chipKIT%20Network%20and%20USB%20Libs.zip"
CHIPKIT_ZIP_FILE="chipkit.zip"

_pushd $DEPENDENCIES_FOLDER
if ! test -e chipkit.zip
then
    echo
    if [ -z $CI ]; then
        echo "By running this command, you agree to Microchip's licensing agreement at $CHIPKIT_LIBRARY_AGREEMENT_URL"
        echo "Press Enter to verify you have read the license agreement."
        read
    fi
    download $CHIPKIT_LIBRARY_DOWNLOAD_URL $CHIPKIT_ZIP_FILE
fi
_popd

_pushd src/libs
for LIBRARY in chipKITUSBDevice chipKITCAN chipKITEthernet; do
    if ! test -d $LIBRARY
    then
        echo "Installing chipKIT library $LIBRARY..."
        unzip ../../dependencies/$CHIPKIT_ZIP_FILE "$LIBRARY/*"
    fi
done
_popd

### Patch libraries to avoid problems in case sensitive operating systems
### See https://github.com/chipKIT32/chipKIT32-MAX/issues/146
### and https://github.com/chipKIT32/chipKIT32-MAX/issues/199

echo "Patching case-sensitivity bugs in chipKIT libraries..."

if [ $OS == "cygwin" ] && ! [ -e /usr/bin/patch ]; then
    _cygwin_error "patchutils"
fi

# If the patch is already applied, patch will error out, so disable quit on
# error temporarily
set +e
_pushd src/libs
_pushd chipKITUSBDevice
patch -p1 -sNi ../../../script/chipKITUSBDevice-case.patch > /dev/null
_popd

_pushd chipKITCAN
patch -p1 -sNi ../../../script/chipKITCAN-case.patch > /dev/null
_popd

_popd
set -e

# ARM / LPC17XX Dependencies

if ! command -v arm-none-eabi-gcc >/dev/null 2>&1; then

    echo "Installing GCC for ARM Embedded..."

    GCC_ARM_BASENAME="gcc-arm-none-eabi-4_7-2012q4-20121208"
    if [ $OS == "linux" ]; then
        GCC_ARM_FILE="$GCC_ARM_BASENAME-linux.tar.bz2"
    elif [ $OS == "mac" ]; then
        GCC_ARM_FILE="$GCC_ARM_BASENAME-mac.tar.bz2"
    elif [ $OS == "cygwin" ]; then
        GCC_ARM_FILE="$GCC_ARM_BASENAME-win32.exe"
    fi

    GCC_ARM_URL="https://launchpad.net/gcc-arm-embedded/4.7/4.7-2012-q4-major/+download/$GCC_ARM_FILE"
    GCC_ARM_DIR="gcc-arm-embedded"

    _pushd $DEPENDENCIES_FOLDER
    if ! test -e $GCC_ARM_FILE
    then
        download $GCC_ARM_URL $GCC_ARM_FILE
    fi

    mkdir -p $GCC_ARM_DIR
    _pushd $GCC_ARM_DIR
    if [ $OS == "cygwin" ]; then
        GCC_INNER_DIR="/cygdrive/c/Program Files/GNU Tools ARM Embedded/4.7 2012q4/"
        chmod a+x ../$GCC_ARM_FILE
        INSTALL_COMMAND="cygstart.exe ../$GCC_ARM_FILE"
    else
        GCC_INNER_DIR="gcc-arm-none-eabi-4_7-2012q4"
        INSTALL_COMMAND="tar -xjf ../$GCC_ARM_FILE"
    fi

    if ! test -d "$GCC_INNER_DIR"
    then
        $INSTALL_COMMAND
        if [ $OS == "cygwin" ]; then
            echo -n "Press Enter when the GCC for ARM Embedded installer is finished"
            read
        fi
    fi

    if ! test -d arm-none-eabi
    then
        cp -R "$GCC_INNER_DIR"/* .
    fi

    _popd
    _popd

fi

if [ -z $CI ] && ! command -v openocd >/dev/null 2>&1; then

    ## Download OpenOCD for flashing ARM via JTAG
    _pushd $DEPENDENCIES_FOLDER

    echo "Installing OpenOCD..."
    if [ $OS == "linux" ]; then
        if [ $DISTRO == "arch" ]; then
            sudo pacman -S openocd
        elif [ $DISTRO == "Ubuntu" ]; then
            sudo apt-get update -qq
            sudo apt-get install openocd
        else
            echo "Missing OpenOCD - install it using your distro's package manager or build from source"
            _wait
        fi
    elif [ $OS == "osx" ]; then
        OPENOCD_BASENAME="openocd-0.6.1"
        OPENOCD_FILE="$OPENOCD_BASENAME.tar.bz2"
        OPENOCD_DOWNLOAD_URL="http://downloads.sourceforge.net/project/openocd/openocd/0.6.1/$OPENOCD_FILE"

        # look for homebrew
        brew install libftdi libusb
        download $OPENOCD_DOWNLOAD_URL $OPENOCD_FILE
        tar -xjf $OPENOCD_FILE
        _pushd $OPENOCD_BASENAME

        ./configure --enable-ft2232_libftdi
        make
        sudo make install

        # TODO modify ftdi kernel module
        _popd
    elif [ $OS == "cygwin" ]; then
        echo
        echo "Missing OpenOCD and it's not trivial to install in Windows - you won't be able to program the ARM platform"
    fi
    _popd

fi

<<<<<<< HEAD
if ! ld -lcheck -o /tmp/checkcheck 2>/dev/null; then

    echo "Installing the check unit testing library..."

    if [ $OS == "cygwin" ]; then
        _cygwin_error "check"
    elif [ $OS == "linux" ]; then
        if ! command -v lsb_release >/dev/null 2>&1; then
            echo
            echo "Missing the 'check' library - install it using your distro's package manager or build from source"
=======
# TODO how can we check if it's installed. "ld -lcheck" doesn't work on all
# platforms and what if you're on a 64-bit box and have the 32-bit version of
# 'check' installed?
echo "The 'check' library is required for the test suite. There's no \
reliable way to detect if it is installed, so we are going to try and \
re-install just in case"

if [ $OS == "cygwin" ]; then
    echo "May be missing the 'check' library - run the Cygwin installer again and select the 'check' package (http://cygwin.com/install.html)"
    _wait
elif [ $OS == "linux" ]; then
    if [ $DISTRO == "arch" ]; then
        if [ "x86_64" == `uname -m` ]; then
            echo
            echo "Arch Linux: The 32-bit version of the 'check' library is available from the AUR"
>>>>>>> dd4b2dd0
        else
            DISTRO=`lsb_release -si`

            if [ $DISTRO == "arch" ]; then
                if [ "x86_64" == `uname -m` ]; then
                    echo
                    echo "Arch Linux: The 32-bit version of the 'check' library is available from the AUR"
                else
                    sudo pacman --needed -S check
                fi
            elif [ $DISTRO == "Ubuntu" ]; then
                sudo apt-get update -qq
                sudo apt-get install check
            else
                echo
                echo "Missing the 'check' library - install it using your distro's package manager or build from source"
            fi
        fi
<<<<<<< HEAD
    elif [ $OS == "osx" ]; then
        # brew exists with 1 if it's already installed
        set +e
        brew install check
        set -e
=======
    elif [ $DISTRO == "Ubuntu" ]; then
        sudo apt-get update -qq
        sudo apt-get install check
    else
        echo
        echo "Missing the 'check' library - install it using your distro's package manager or build from source"
>>>>>>> dd4b2dd0
    fi
fi

if ! command -v python >/dev/null 2>&1; then
    echo "Installing Python..."
    if [ $OS == "cygwin" ]; then
        _cygwin_error "python"
    elif [ $OS == "linux" ]; then
        if [ $DISTRO == "arch" ]; then
            sudo pacman -S python
        elif [ $DISTRO == "Ubuntu" ]; then
            sudo apt-get install python
        else
            echo "Missing Python - install it using your distro's package manager or build from source"
            _wait
        fi
     fi
fi

echo
echo "All mandatory dependencies installed, ready to compile."<|MERGE_RESOLUTION|>--- conflicted
+++ resolved
@@ -51,8 +51,6 @@
     fi
 }
 
-<<<<<<< HEAD
-=======
 if ! command -v make >/dev/null 2>&1; then
     if [ $OS == "cygwin" ]; then
         _cygwin_error "make"
@@ -66,22 +64,14 @@
     fi
 fi
 
->>>>>>> dd4b2dd0
 if ! command -v git >/dev/null 2>&1; then
     if [ $OS == "cygwin" ]; then
         _cygwin_error "git"
     elif [ $OS == "mac" ]; then
         brew install git
     else
-<<<<<<< HEAD
-        DISTRO=`lsb_release -si`
-
-        if [ $DISTRO == "arch" ]; then
-            sudo pacman -S openocd
-=======
         if [ $DISTRO == "arch" ]; then
             sudo pacman -S git
->>>>>>> dd4b2dd0
         elif [ $DISTRO == "Ubuntu" ]; then
             sudo apt-get update -qq
             sudo apt-get install git
@@ -298,7 +288,6 @@
 
 fi
 
-<<<<<<< HEAD
 if ! ld -lcheck -o /tmp/checkcheck 2>/dev/null; then
 
     echo "Installing the check unit testing library..."
@@ -309,26 +298,7 @@
         if ! command -v lsb_release >/dev/null 2>&1; then
             echo
             echo "Missing the 'check' library - install it using your distro's package manager or build from source"
-=======
-# TODO how can we check if it's installed. "ld -lcheck" doesn't work on all
-# platforms and what if you're on a 64-bit box and have the 32-bit version of
-# 'check' installed?
-echo "The 'check' library is required for the test suite. There's no \
-reliable way to detect if it is installed, so we are going to try and \
-re-install just in case"
-
-if [ $OS == "cygwin" ]; then
-    echo "May be missing the 'check' library - run the Cygwin installer again and select the 'check' package (http://cygwin.com/install.html)"
-    _wait
-elif [ $OS == "linux" ]; then
-    if [ $DISTRO == "arch" ]; then
-        if [ "x86_64" == `uname -m` ]; then
-            echo
-            echo "Arch Linux: The 32-bit version of the 'check' library is available from the AUR"
->>>>>>> dd4b2dd0
         else
-            DISTRO=`lsb_release -si`
-
             if [ $DISTRO == "arch" ]; then
                 if [ "x86_64" == `uname -m` ]; then
                     echo
@@ -344,20 +314,11 @@
                 echo "Missing the 'check' library - install it using your distro's package manager or build from source"
             fi
         fi
-<<<<<<< HEAD
     elif [ $OS == "osx" ]; then
         # brew exists with 1 if it's already installed
         set +e
         brew install check
         set -e
-=======
-    elif [ $DISTRO == "Ubuntu" ]; then
-        sudo apt-get update -qq
-        sudo apt-get install check
-    else
-        echo
-        echo "Missing the 'check' library - install it using your distro's package manager or build from source"
->>>>>>> dd4b2dd0
     fi
 fi
 
