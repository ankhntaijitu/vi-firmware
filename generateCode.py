#!/usr/bin/env python

from collections import defaultdict
import sys
import struct
import argparse

# XXXX UGGGGGG Hack because this code is stupid.
# XXXX Should really just parse XML into some intermediate structure and then
# XXXX generate hex, code, etc. all from that format.
id_mapping = {}
# XXXX End ugly hack.

def parse_options():
    parser = argparse.ArgumentParser(description="Generate C source code from "
            "CAN signal descriptions in JSON or hex")
    hex_arg = parser.add_argument("-x", "--hex",
            action="store",
            dest="hex_file",
            metavar="FILE",
            help="generate source from this hex file")
    parser.add_argument("-j", "--json",
            action="append",
	    type=str,
	    nargs='*',
            dest="json_files",
            metavar="FILE",
            help="generate source from this JSON file")
    parser.add_argument('-p', '--priority',
            action='append',
            nargs='*',
            type=int,
            help='Ordered list of prioritized messages.')

    arguments = parser.parse_args()

    # Flatten the priority list.
    arguments.priority = arguments.priority or []
    if len(arguments.priority) > 0:
        arguments.priority = [item for sublist in arguments.priority
                for item in sublist]

    if arguments.hex_file and arguments.json_files:
        raise argparse.ArgumentError(hex_arg,
                "Can't specify both a hex and JSON file -- pick one!")
    if not arguments.hex_file and not arguments.json_files:
        raise argparse.ArgumentError(hex_arg,
                "Must specify either a hex file or JSON file.")

    return arguments

class Signal(object):
    def __init__(self, id, name, position, length, factor=1, offset=0,
            value_handler=None):
        self.id = id
        self.name = name
        self.position = position
        self.length = length
        self.factor = factor
        self.offset = offset
        self.value_handler = value_handler
        self.array_index = 0

    def __str__(self):
        return "{%d, \"%s\", %d, %d, %f, %f}" % (
                self.id, self.name, self.position, self.length, self.factor,
                self.offset)

class Parser(object):
    def __init__(self, priority):
        self.messages = defaultdict(list)
        self.message_ids = []
        self.signal_count = 0
        self.priority = priority

    def parse(self):
        raise NotImplementedError

    def print_header(self):
        print "#include \"canutil.h\"\n"
        print "void decodeCanMessage(int id, uint8_t* data) {"

    def print_source(self):
        self.print_header()
        print "    CanSignal SIGNALS[%d] = {" % self.signal_count

        i = 1
        for signals in self.messages.values():
            for signal in signals:
                signal.array_index = i - 1
                print "        %s" % signal,
                if i != self.signal_count:
                    print ","
                else:
                    print "};"
                i += 1
        print
        print "    switch (id) {"
        for message_id, signals in self.messages.iteritems():
            print "    case 0x%x:" % message_id
            for signal in signals:
                if signal.value_handler:
                    print ("        extern float %s("
                        "CanSignal*, CanSignal*, float);" %
                        signal.value_handler)
                    print ("        translateCanSignalCustomValue(&SIGNALS[%d], "
                        "data, &%s, SIGNALS);" % (
                            signal.array_index, signal.value_handler))
                else:
                    print "        translateCanSignal(&SIGNALS[%d], data, SIGNALS);" % (
                        signal.array_index)
            print "        break;"
        print "    }"
        print "}\n"

        # Create a set of filters.
        self.print_filters()

    def print_filters(self):
        priority_ids = [id_mapping[p] for p in self.priority if p in id_mapping]
        remaining_ids = [i for i in self.message_ids if i not in priority_ids]
        all_ids = priority_ids + remaining_ids

        # TODO these aren't correct
        masks = [(0, 0x7ff),
                (1, 0x7ff),
                (2, 0x7ff),
                (3, 0x7ff)]

        # These arrays can't be initialized when we create the variables or else
        # they end up in the .data portion of the compiled program, and it becomes
        # too big for the microcontroller. Initializing them at runtime gets around
        # that problem.
        print "int FILTER_MASK_COUNT = %d;" % len(masks)
        print "CanFilterMask FILTER_MASKS[%d];" % len(masks)
        print "int FILTER_COUNT = %d;" % len(all_ids)
        print "CanFilter FILTERS[%d];" % len(all_ids)

        print
        print "CanFilterMask* initializeFilterMasks() {"
        print "Serial.println(\"Initializing filter arrays...\");"

        print "    FILTER_MASKS = {"
        for i, mask in enumerate(masks):
            print "        {%d, 0x%x}" % mask,
            if i != len(masks) - 1:
                print ","
            else:
                print "};"
        print "    return FILTER_MASKS;"
        print "}"

        print
        print "CanFilter* initializeFilters() {"
        print "Serial.println(\"Initializing filters...\");"

        print "    FILTERS = {"
        for i, filter in enumerate(all_ids):
            # TODO what is the relationship between mask and filter? mask is a big
            # brush that catches a bunch of things, then filter does the fine
            # grained?
            print "        {%d, 0x%x, %d, %d}" % (i, all_ids[0], 1, 0),
            if i != len(all_ids) - 1:
                print ","
            else:
                print "};"
        print "    return FILTERS;"
        print "}"


class HexParser(Parser):
    def __init__(self, filename, priority):
        super(HexParser, self).__init__(priority)
        import intelhex
        self.mem = intelhex.IntelHex(filename)

    def parse(self):
        hex_offset = 1
        while hex_offset < len(self.mem):
            (message_id, num) = struct.unpack('<HB', self.mem.gets(hex_offset, 3))
            self.message_ids.append(message_id)
            hex_offset += 3
            for i in range(num):
                hex_offset, signal = self.parse_signal(message_id, hex_offset)
                self.signal_count += 1
                self.messages[message_id].append(signal)

    def parse_signal(self, message_id, hex_offset):
        (signal_id, t_pos, length) = struct.unpack('<BBB',
                self.mem.gets(hex_offset, 3))
        hex_offset += 3
        position = t_pos & ~(1 << 7)
        transform = (t_pos & 1 << 7) != 0
        if transform:
            (offset, factor) = struct.unpack('<ff',
                    self.mem.gets(hex_offset, 8))
            hex_offset += 8
        else:
            (offset, factor) = (0.0, 1.0)

        id_mapping[signal_id] = message_id
        return hex_offset, Signal(signal_id, "", position, length, factor,
                offset)
class JsonParser(Parser):
    def __init__(self, filenames, priority):
        super(JsonParser, self).__init__(priority)
<<<<<<< HEAD
	self.jsonFiles = filenames
#        with open(filename) as jsonFile:
#            self.data = json.load(jsonFile)

    # The JSON parser accepts the format specified in the README.
    def parse(self):
	for filename in self.jsonFiles:
	    with open(filename[0]) as jsonFile:
		self.data = json.load(jsonFile)
		for message in self.data['messages'].values():
		    self.message_ids.append(message['id'])
		    self.signal_count += len(message['signals'])
		    for signal in message['signals']:
			self.messages[message['id']].append(Signal(signal['id'],
			    signal['name'],
			    signal['bit_position'],
			    signal['bit_size'],
			    signal['transform'],
			    signal.get('factor', 1),
			    signal.get('offset', 0)))
=======
        with open(filename) as jsonFile:
            import json
            self.data = json.load(jsonFile)

    # The JSON parser accepts the format specified in the README.
    def parse(self):
        for message in self.data['messages'].values():
            self.message_ids.append(message['id'])
            self.signal_count += len(message['signals'])
            for signal in message['signals']:
                self.messages[message['id']].append(Signal(signal['id'],
                    signal['name'],
                    signal['bit_position'],
                    signal['bit_size'],
                    signal.get('factor', 1),
                    signal.get('offset', 0),
                    signal.get('value_handler', None)))
>>>>>>> 21952d60

def main():
    arguments = parse_options()
 #   import pdb; pdb.set_trace()

    if arguments.hex_file:
        parser = HexParser(arguments.hex_file, arguments.priority)
    else:
        parser = JsonParser(arguments.json_files, arguments.priority)

    parser.parse()
    parser.print_source()

if __name__ == "__main__":
    sys.exit(main())<|MERGE_RESOLUTION|>--- conflicted
+++ resolved
@@ -204,7 +204,6 @@
 class JsonParser(Parser):
     def __init__(self, filenames, priority):
         super(JsonParser, self).__init__(priority)
-<<<<<<< HEAD
 	self.jsonFiles = filenames
 #        with open(filename) as jsonFile:
 #            self.data = json.load(jsonFile)
@@ -222,28 +221,9 @@
 			    signal['name'],
 			    signal['bit_position'],
 			    signal['bit_size'],
-			    signal['transform'],
 			    signal.get('factor', 1),
-			    signal.get('offset', 0)))
-=======
-        with open(filename) as jsonFile:
-            import json
-            self.data = json.load(jsonFile)
-
-    # The JSON parser accepts the format specified in the README.
-    def parse(self):
-        for message in self.data['messages'].values():
-            self.message_ids.append(message['id'])
-            self.signal_count += len(message['signals'])
-            for signal in message['signals']:
-                self.messages[message['id']].append(Signal(signal['id'],
-                    signal['name'],
-                    signal['bit_position'],
-                    signal['bit_size'],
-                    signal.get('factor', 1),
-                    signal.get('offset', 0),
-                    signal.get('value_handler', None)))
->>>>>>> 21952d60
+			    signal.get('offset', 0),
+			    signal.get('value_handler', None)))
 
 def main():
     arguments = parse_options()
