--- conflicted
+++ resolved
@@ -29,15 +29,9 @@
 env.boards = {
     "reference": {"name": "FORDBOARD", "extension": "bin"},
     "chipkit": {"name": "CHIPKIT", "extension": "hex"},
-<<<<<<< HEAD
-    "c5": {"name": "CROSSCHASM_C5", "extension": "hex"},
-    "cellc5": {"name": "CROSSCHASM_CELLULAR_C5", "extension": "hex"},
-	"btlec5": {"name": "CROSSCHASM_BTLE_C5", "extension": "hex"}
-=======
     "c5": {"name": "CROSSCHASM_C5_BT", "extension": "hex"}, #for backwards compatibility
     "c5bt": {"name": "CROSSCHASM_C5_BT", "extension": "hex"},
     "c5cell": {"name": "CROSSCHASM_C5_CELLULAR", "extension": "hex"}
->>>>>>> 98688cdd
 }
 
 def latest_git_tag():
