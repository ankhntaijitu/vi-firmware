--- conflicted
+++ resolved
@@ -31,10 +31,6 @@
             try:
                 message = json.loads(message)
             except ValueError:
-<<<<<<< HEAD
-                print "Bad: %s" % message
-=======
->>>>>>> b3b3c5dd
                 pass
             else:
                 self.good_messages += 1
