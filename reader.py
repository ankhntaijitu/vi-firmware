#!/usr/bin/env python

import json
import sys
import argparse
import usb.core
import curses
import curses.wrapper


class DataPoint(object):
    def __init__(self, name, value_type, min_value=0, max_value=0, vocab=None):
        self.name = name
        self.type = value_type
        self.min_value = min_value
        self.max_value = max_value
        self.range = max_value - min_value
        if self.range <= 0:
            self.range = 1
        self.event = ''
        self.bad_data = False
        self.current_data = None

        # Vocab is a list of acceptable strings for CurrentValue
        self.vocab = vocab or []

    def update(self, message):
        if self.bad_data:
            # Received bad data at some point - leave it in an error state
            return

        self.current_data = message['value']
        if type(self.current_data) != self.type:
            self.bad_data = True
        else:
            if type(self.current_data) is bool:
                return
            elif type(self.current_data) is unicode:
                if self.current_data in self.vocab:
                    if len(message) > 2:
                        self.event = message['event']
                else:
                    self.bad_data = True
            else:
                if self.current_data < self.min_value:
                    self.bad_data = True
                elif self.current_data > self.max_value:
                    self.bad_data = True

    def print_to_window(self, window, row):
        window.addstr(row, 0, self.name)
        result = ""
        if self.current_data is None:
            window.addstr(row, 30, "No Data", curses.color_pair(3))
        else:
            if self.bad_data:
                window.addstr(row, 30, "Bad", curses.color_pair(1))
            else:
                window.addstr(row, 30, "Good", curses.color_pair(2))
                if self.type == float:
                    percent = self.current_data - self.min_value
                    percent /= self.range
                    Count = 0
                    graph = "*"
                    percent -= .1
                    while percent > 0:
                        graph += "-"
                        Count += 1
                        percent -= .1
                    graph += "|"
                    Count += 1
                    while Count < 10:
                        graph += "-"
                        Count +=1
                    graph += "* "
                    window.addstr(row, 40, graph)
            window.addstr(row, 55, str(self.current_data) + " " +
                    str(self.event))


class UsbDevice(object):
    DATA_ENDPOINT = 0x81
    VERSION_CONTROL_COMMAND = 0x80
    RESET_CONTROL_COMMAND = 0x81

    def __init__(self, vendorId=0x04d8, endpoint=0x81, verbose=False,
            dump=False, dashboard=False, elements=None):
        self.verbose = verbose
        self.dump = dump
        self.dashboard = dashboard
        self.vendorId = vendorId
        self.endpoint = endpoint
        self.message_buffer = ""
        self.messages_received = 0
        self.good_messages = 0
        self.elements = elements or []

        self.device = usb.core.find(idVendor=vendorId)
        if not self.device:
            print "Couldn't find a USB device from vendor %s" % self.vendorId
            sys.exit()
        self.device.set_configuration()

    @property
    def version(self):
        raw_version = self.device.ctrl_transfer(0xC0,
                self.VERSION_CONTROL_COMMAND, 0, 0, 10)
        return ''.join([chr(x) for x in raw_version])

    def reset(self):
        self.device.ctrl_transfer(0x40, self.RESET_CONTROL_COMMAND, 0, 0)

    def parse_message(self):
        if "\r\n" in self.message_buffer:
            message,_,remainder= self.message_buffer.partition("\r\n")
            try:
                parsed_message = json.loads(message)
            except ValueError:
                pass
            else:
                self.good_messages += 1
                if self.dump:
                    print message
                if self.verbose:
                    print parsed_message
                if self.dashboard:
                    for element in self.elements:
                        if element.name == parsed_message.get('name', None):
                            element.update(parsed_message)
                            break
                return parsed_message
            finally:
                self.message_buffer = remainder
                self.messages_received += 1

    def run(self, window=None):
        if window is not None:
            curses.use_default_colors()
            curses.init_pair(1, curses.COLOR_RED, -1)
            curses.init_pair(2, curses.COLOR_GREEN, -1)
            curses.init_pair(3, curses.COLOR_YELLOW, -1)

        while True:
            self.message_buffer += self.device.read(self.endpoint,
                    128).tostring()
            self.parse_message()

            if self.dashboard and window is not None:
                window.erase()
                for row, element in enumerate(self.elements):
                    element.print_to_window(window, row)
                window.addstr(len(self.elements), 0,
                        "Received %d messages so far (%d%% valid)..." % (
                        self.messages_received,
                        float(self.good_messages) / self.messages_received
                        * 100), curses.A_REVERSE)
                window.refresh()

def parse_options():
    parser = argparse.ArgumentParser(description="Receive and print OpenXC "
        "messages over USB")
    parser.add_argument("--vendor",
            action="store",
            dest="vendor",
            default=0x04d8)
    parser.add_argument("--verbose", "-v",
            action="store_true",
            dest="verbose",
            default=False)
    parser.add_argument("--dump", "-d",
            action="store_true",
            dest="dump",
            default=False)
    parser.add_argument("--version",
            action="store_true",
            dest="version",
            default=False)
    parser.add_argument("--reset",
            action="store_true",
            dest="reset",
            default=False)
    parser.add_argument("--dashboard",
            action="store_true",
            dest="dashboard",
            default=False)

    arguments = parser.parse_args()
    return arguments


def initialize_elements(dashboard):
    elements = []

    elements.append(DataPoint('steering_wheel_angle', float, -600, 600))
    elements.append(DataPoint('engine_speed', float, 0, 8000))
    elements.append(DataPoint('transmission_gear_position', unicode,
        vocab=['first', 'second', 'third', 'fourth', 'fifth', 'sixth',
            'seventh', 'eighth', 'neutral', 'reverse', 'park']))
    elements.append(DataPoint('ignition_status', unicode,
        vocab=['off', 'accessory', 'run', 'start']))
    elements.append(DataPoint('brake_pedal_status', bool))
    elements.append(DataPoint('parking_brake_status', bool))
    elements.append(DataPoint('headlamp_status', bool))
    elements.append(DataPoint('accelerator_pedal_position', float, 0, 200))
    elements.append(DataPoint('powertrain_torque', float, -100, 300))
    elements.append(DataPoint('vehicle_speed', float, 0, 120))
    elements.append(DataPoint('fuel_consumed_since_restart', float, 0, 300))
    elements.append(DataPoint('fine_odometer_since_restart', float, 0, 300))
    elements.append(DataPoint('door_status', unicode,
        vocab=['driver', 'rear_left', 'rear_right', 'passenger']))
    elements.append(DataPoint('windshield_wiper_status', bool))
    elements.append(DataPoint('odometer', float, 0, 100000))
    elements.append(DataPoint('high_beam_status', bool))
    elements.append(DataPoint('fuel_level', float, 0, 300))
    elements.append(DataPoint('latitude', float, -90, 90))
    elements.append(DataPoint('longitude', float, -180, 180))

<<<<<<< HEAD
    print 'List of elements initialized.'
=======
>>>>>>> 4f0d0a88
    return elements


def main():
    arguments = parse_options()

    device = UsbDevice(vendorId=arguments.vendor, verbose=arguments.verbose,
            dump=arguments.dump, dashboard=arguments.dashboard,
            elements=initialize_elements(arguments.dashboard))
    if arguments.version:
        print "Device is running version %s" % device.version
    elif arguments.reset:
        print "Resetting device..."
        device.reset()
    elif arguments.dashboard:
        curses.wrapper(device.run)
    else:
        device.run()

if __name__ == '__main__':
    main()<|MERGE_RESOLUTION|>--- conflicted
+++ resolved
@@ -215,10 +215,7 @@
     elements.append(DataPoint('latitude', float, -90, 90))
     elements.append(DataPoint('longitude', float, -180, 180))
 
-<<<<<<< HEAD
     print 'List of elements initialized.'
-=======
->>>>>>> 4f0d0a88
     return elements
 
 
