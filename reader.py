--- conflicted
+++ resolved
@@ -212,16 +212,6 @@
     elements.append(DataPoint('latitude', float, -90, 90))
     elements.append(DataPoint('longitude', float, -180, 180))
 
-<<<<<<< HEAD
-    """
-=======
->>>>>>> 815477fd
-    if dashboard:
-        for element in elements:
-            print element
-        print
-    """
-
     print 'List of elements initialized.'
     return elements
 
