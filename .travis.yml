language: c
compiler:
  - gcc
script: PLATFORM=TESTING make test_long
install:
   - gem install coveralls-lcov
before_install:
    - sudo apt-get update -qq
    - if [ `uname -m` = x86_64 ]; then sudo apt-get install -qq -y libgd2-xpm ia32-libs ia32-libs-multiarch; fi
    - script/bootstrap.sh
    - cd src
after_success:
<<<<<<< HEAD
    - make coverage
    - coveralls-lcov src/build/tests/coverage.info
=======
    - PLATFORM=TESTING make coverage
    - coveralls-lcov build/tests/coverage.info
>>>>>>> 37e375e7
<|MERGE_RESOLUTION|>--- conflicted
+++ resolved
@@ -10,10 +10,5 @@
     - script/bootstrap.sh
     - cd src
 after_success:
-<<<<<<< HEAD
-    - make coverage
-    - coveralls-lcov src/build/tests/coverage.info
-=======
     - PLATFORM=TESTING make coverage
-    - coveralls-lcov build/tests/coverage.info
->>>>>>> 37e375e7
+    - coveralls-lcov build/tests/coverage.info