#ifndef _USBUTIL_H_
#define _USBUTIL_H_

#include "usbutil.h"
#include <string.h>
<<<<<<< HEAD
#include <stdint.h>
// #include "serialutil.h"

extern "C" {
#include "serial_fifo.h"
#include "usbapi.h"
}

#define MAX_USB_PACKET_SIZE 64
=======

#ifdef CHIPKIT
#include "chipKITUSBDevice.h"
#endif // CHIPKIT

#include "queue.h"
>>>>>>> 797cc868

// Don't try to send a message larger than this
#define PACKET_BUFFER_SIZE MAX_USB_PACKET_SIZE * 4

#define LE_WORD(x)		((x)&0xFF),((x)>>8)

/* Configuration Attributes */
#define _DEFAULT    (0x01<<7)       //Default Value (Bit 7 is set)
#define _SELF       (0x01<<6)       //Self-powered (Supports if set)
#define _RWU        (0x01<<5)       //Remote Wakeup (Supports if set)
#define _HNP	    (0x01 << 1)     //HNP (Supports if set)
#define _SRP	  	(0x01)		    //SRP (Supports if set)

/* Endpoint Transfer Type */
#define _CTRL       0x00            //Control Transfer
#define _ISO        0x01            //Isochronous Transfer
#define _BULK       0x02            //Bulk Transfer

#define _EP01_OUT   0x01
#define _EP01_IN    0x81

static const U8 USB_DESCRIPTORS[] = {

    // Device descriptor
	0x12,              		// size of the descriptor in bytes
	DESC_DEVICE,
	LE_WORD(0x0110),		// bcdUSB
	0x00,              		// bDeviceClass
	0x00,              		// bDeviceSubClass
	0x00,              		// bDeviceProtocol
	MAX_USB_PACKET_SIZE,  		// bMaxPacketSize
	LE_WORD(0xFFFF),		// idVendor
	LE_WORD(0x0001),		// idProduct
	LE_WORD(0x0100),		// bcdDevice
	0x01,              		// iManufacturer
	0x02,              		// iProduct
	0x03,              		// iSerialNumber
	0x01,              		// bNumConfigurations

    // Configuration 1 Descriptor
    0x09,                   // Size of this descriptor in bytes
    DESC_CONFIGURATION,                // CONFIGURATION descriptor type
    // TODO get nicer variables from lpc17xx.cmsis.driver
	LE_WORD(0x20),  		// wTotalLength
	0x01,  					// bNumInterfaces
	0x01,  					// bConfigurationValue
	0x00,  					// iConfiguration
	0x80,  					// bmAttributes
	0x32,  					// bMaxPower

<<<<<<< HEAD
    // Interface Descriptor
	0x09,
	DESC_INTERFACE,
	0x00,  		 			// bInterfaceNumber
	0x00,   				// bAlternateSetting
	0x02,   				// bNumEndPoints
	0xFF,   				// bInterfaceClass
	0xFF,   				// bInterfaceSubClass
	0xFF,   				// bInterfaceProtocol
	0x00,   				// iInterface

    // Endpoint descriptor
	0x07,
	DESC_ENDPOINT,
	_EP01_OUT,				// bEndpointAddress
	_BULK,   				// bmAttributes
	LE_WORD(MAX_USB_PACKET_SIZE),// wMaxPacketSize
	1,						// bInterval

	0x07,
	DESC_ENDPOINT,
	_EP01_IN,				// bEndpointAddress
	_BULK,   				// bmAttributes
	LE_WORD(MAX_USB_PACKET_SIZE), // wMaxPacketSize
	1,						// bInterval

    // language code string descriptors
	0x04,
	DESC_STRING,
	LE_WORD(0x0409),

	// manufacturer string
	0x0E,
	DESC_STRING,
    'F','o','r','d',' ','M','o','t','o','r', 'C','o','m','p','a','n','y',

	// product string
	0x12,
	DESC_STRING,
    'O','p','e','n','X','C',' ','C','A','N',' ',
    'T','r','a','n','s', 'l','a','t','o','r',

	// serial number string
	0x12,
	DESC_STRING,
	'D', 0, 'E', 0, 'A', 0, 'D', 0, 'C', 0, '0', 0, 'D', 0, 'E', 0,

	// terminator
	0
};

=======
>>>>>>> 797cc868
/* Public: a container for a CAN translator USB device and associated metadata.
 *
 * device - The UsbDevice attached to the host.
 * endpoint - The endpoint to use to send and receive messages.
 * endpointSize - The packet size of the endpoint.
 */
<<<<<<< HEAD
struct CanUsbDevice {
    int endpoint;
    int endpointSize;
    // SerialDevice* serial;
    bool configured;
    // device to host
    char sendBuffer[MAX_USB_PACKET_SIZE];
    // host to device
    char receiveBuffer[MAX_USB_PACKET_SIZE];
    fifo_t transmitQueue;
    // buffer messages up to 4x 1 USB packet in size waiting for valid JSON
    char packetBuffer[PACKET_BUFFER_SIZE];
    int packetBufferIndex;
=======
struct UsbDevice {
#ifdef CHIPKIT
    USBDevice device;
#endif // CHIPKIT
    int endpoint;
    int endpointSize;
    bool configured;
    // device to host
    char sendBuffer[ENDPOINT_SIZE];
    ByteQueue sendQueue;
    // host to device
    char receiveBuffer[ENDPOINT_SIZE];
    ByteQueue receiveQueue;
#ifdef CHIPKIT
    USB_HANDLE deviceToHostHandle;
    USB_HANDLE hostToDeviceHandle;
#endif // CHIPKIT
>>>>>>> 797cc868
};

/* Public: Initializes the USB controller as a full-speed device with the
 * configuration specified in usb_descriptors.c. Must be called before
 * any other USB fuctions are used.
 */
void initializeUsb(UsbDevice*);

/* Public: Sends a message on the bulk transfer endpoint to the host.
 *
 * usbDevice - the CAN USB device to send this message on.
 * message - a buffer containing the message to send.
 * messageSize - the length of the message.
 */
void sendMessage(UsbDevice* usbDevice, uint8_t* message, int messageSize);

/* Public: Arm the given endpoint for a read from the device to host.
 *
 * This also puts a NUL char in the beginning of the buffer so you don't get
 * confused that it's still a valid message.
 *
 * usbDevice - the CAN USB device to arm the endpoint on
 * buffer - the destination buffer for the next IN transfer.
 */
<<<<<<< HEAD
void* armForRead(CanUsbDevice* usbDevice, char* buffer);
=======
void armForRead(UsbDevice* usbDevice, char* buffer);
>>>>>>> 797cc868

/* Public: Pass the next IN request message to the callback, if available.
 *
 * Checks if the input handle is not busy, indicating the presence of a new IN
 * request from the host. If a message is available, the callback is notified
 * and the endpoint is re-armed for the next USB transfer.
 *
 * usbDevice - the CAN USB device to arm the endpoint on
 * callback - a function that handles USB in requests
 */
<<<<<<< HEAD
void* readFromHost(CanUsbDevice* usbDevice, void* handle,
        bool (*callback)(char*));

/* Internal: Handle asynchronous events from the USB controller.
 */
// static bool usbCallback(void* event, void *pdata, int size);

extern CanUsbDevice USB_DEVICE;
=======
void readFromHost(UsbDevice* usbDevice, bool (*callback)(uint8_t*));

void processInputQueue(UsbDevice* usbDevice);
>>>>>>> 797cc868

#endif // _USBUTIL_H_<|MERGE_RESOLUTION|>--- conflicted
+++ resolved
@@ -3,25 +3,16 @@
 
 #include "usbutil.h"
 #include <string.h>
-<<<<<<< HEAD
 #include <stdint.h>
-// #include "serialutil.h"
+#include "usbapi.h"
+#include "queue.h"
 
-extern "C" {
-#include "serial_fifo.h"
-#include "usbapi.h"
-}
-
-#define MAX_USB_PACKET_SIZE 64
-=======
 
 #ifdef CHIPKIT
 #include "chipKITUSBDevice.h"
 #endif // CHIPKIT
 
-#include "queue.h"
->>>>>>> 797cc868
-
+#define MAX_USB_PACKET_SIZE 64
 // Don't try to send a message larger than this
 #define PACKET_BUFFER_SIZE MAX_USB_PACKET_SIZE * 4
 
@@ -71,7 +62,6 @@
 	0x80,  					// bmAttributes
 	0x32,  					// bMaxPower
 
-<<<<<<< HEAD
     // Interface Descriptor
 	0x09,
 	DESC_INTERFACE,
@@ -123,29 +113,12 @@
 	0
 };
 
-=======
->>>>>>> 797cc868
 /* Public: a container for a CAN translator USB device and associated metadata.
  *
  * device - The UsbDevice attached to the host.
  * endpoint - The endpoint to use to send and receive messages.
  * endpointSize - The packet size of the endpoint.
  */
-<<<<<<< HEAD
-struct CanUsbDevice {
-    int endpoint;
-    int endpointSize;
-    // SerialDevice* serial;
-    bool configured;
-    // device to host
-    char sendBuffer[MAX_USB_PACKET_SIZE];
-    // host to device
-    char receiveBuffer[MAX_USB_PACKET_SIZE];
-    fifo_t transmitQueue;
-    // buffer messages up to 4x 1 USB packet in size waiting for valid JSON
-    char packetBuffer[PACKET_BUFFER_SIZE];
-    int packetBufferIndex;
-=======
 struct UsbDevice {
 #ifdef CHIPKIT
     USBDevice device;
@@ -154,16 +127,15 @@
     int endpointSize;
     bool configured;
     // device to host
-    char sendBuffer[ENDPOINT_SIZE];
+    char sendBuffer[MAX_USB_PACKET_SIZE];
     ByteQueue sendQueue;
     // host to device
-    char receiveBuffer[ENDPOINT_SIZE];
+    char receiveBuffer[MAX_USB_PACKET_SIZE];
     ByteQueue receiveQueue;
 #ifdef CHIPKIT
     USB_HANDLE deviceToHostHandle;
     USB_HANDLE hostToDeviceHandle;
 #endif // CHIPKIT
->>>>>>> 797cc868
 };
 
 /* Public: Initializes the USB controller as a full-speed device with the
@@ -188,11 +160,7 @@
  * usbDevice - the CAN USB device to arm the endpoint on
  * buffer - the destination buffer for the next IN transfer.
  */
-<<<<<<< HEAD
-void* armForRead(CanUsbDevice* usbDevice, char* buffer);
-=======
 void armForRead(UsbDevice* usbDevice, char* buffer);
->>>>>>> 797cc868
 
 /* Public: Pass the next IN request message to the callback, if available.
  *
@@ -203,19 +171,8 @@
  * usbDevice - the CAN USB device to arm the endpoint on
  * callback - a function that handles USB in requests
  */
-<<<<<<< HEAD
-void* readFromHost(CanUsbDevice* usbDevice, void* handle,
-        bool (*callback)(char*));
-
-/* Internal: Handle asynchronous events from the USB controller.
- */
-// static bool usbCallback(void* event, void *pdata, int size);
-
-extern CanUsbDevice USB_DEVICE;
-=======
 void readFromHost(UsbDevice* usbDevice, bool (*callback)(uint8_t*));
 
 void processInputQueue(UsbDevice* usbDevice);
->>>>>>> 797cc868
 
 #endif // _USBUTIL_H_