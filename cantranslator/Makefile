--- conflicted
+++ resolved
@@ -55,7 +55,6 @@
 	@openocd -f config/flash.cfg
 
 
-<<<<<<< HEAD
 clean:
 	rm -rf $(OBJDIR)
 
@@ -72,9 +71,6 @@
 $(OBJDIR)/%.o: %.cpp
 	$(CPP) $(CC_FLAGS) $(CC_SYMBOLS) $(ONLY_CPP_FLAGS) $(INCLUDE_PATHS) -o $@ $<
 
-=======
-EXTRA_CXXFLAGS += -G0 -DCHIPKIT
->>>>>>> 797cc868
 
 $(TARGET_ELF): $(OBJECTS) $(SYS_OBJECTS)
 	$(LD) $(LD_FLAGS) -T$(LINKER_SCRIPT) $(LIBRARY_PATHS) -o $@ $^ \
@@ -87,17 +83,8 @@
 # embedded libraries
 TEST_OBJDIR = $(OBJDIR)/tests
 
-<<<<<<< HEAD
-TEST_SRC=$(wildcard tests/*.cpp)
+TEST_SRC=$(wildcard tests/*_tests.cpp)
 TESTS=$(patsubst %.cpp,$(OBJDIR)/%.bin,$(TEST_SRC))
-TEST_LIBS = -lcheck
-
-TESTABLE_OBJ_FILES = canutil.o canwrite.o canread.o bitfield.o
-TESTABLE_OBJS = $(OBJDIR)/libs/cJSON.o $(TEST_OBJDIR)/helpers.o \
-				$(addprefix $(OBJDIR)/,$(TESTABLE_OBJ_FILES))
-=======
-TEST_SRC=$(wildcard tests/*_tests.cpp)
-TESTS=$(patsubst %.cpp,$(OBJDIR)/%,$(TEST_SRC))
 TEST_LIBS = -lcheck
 
 TESTABLE_OBJ_FILES = canutil.o canwrite.o canread.o bitfield.o queue.o \
@@ -105,7 +92,6 @@
 TESTABLE_OBJS = $(addprefix $(OBJDIR)/,$(TESTABLE_OBJ_FILES)) \
 				$(OBJDIR)/libs/cJSON.o $(TEST_OBJDIR)/helpers.o \
 				$(TEST_OBJDIR)/usbutil_mock.o $(TEST_OBJDIR)/serialutil_mock.o
->>>>>>> 797cc868
 
 test: LD = g++
 test: CC = g++
@@ -122,11 +108,5 @@
 $(TEST_OBJDIR)/%.o: tests/%.cpp
 	$(CPP) $(CC_FLAGS) $(CC_SYMBOLS) $(ONLY_CPP_FLAGS) $(INCLUDE_PATHS) -o $@ $<
 
-<<<<<<< HEAD
 $(TEST_OBJDIR)/%.bin: $(TEST_OBJDIR)/%.o $(TESTABLE_OBJS)
-	$(LD) $(LDFLAGS) $(LDLIBS) $(CC_SYMBOLS) $(ONLY_CPP_FLAGS) $(INCLUDE_PATHS) -o $@ $^
-=======
-$(TEST_OBJDIR)/canwrite_tests: $(TEST_OBJDIR)/canwrite_tests.o $(TESTABLE_OBJS)
-
-$(TEST_OBJDIR)/queue_tests: $(TEST_OBJDIR)/queue_tests.o $(TESTABLE_OBJS)
->>>>>>> 797cc868
+	$(LD) $(LDFLAGS) $(LDLIBS) $(CC_SYMBOLS) $(ONLY_CPP_FLAGS) $(INCLUDE_PATHS) -o $@ $^