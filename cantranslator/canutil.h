#ifndef _CANUTIL_H_
#define _CANUTIL_H_

#include <stdint.h>
#include <stdio.h>
#include <string.h>
#include "bitfield.h"
<<<<<<< HEAD

extern "C" {
=======
#include "queue.h"
>>>>>>> 797cc868
#include "cJSON.h"
}

#ifdef CHIPKIT
#include "chipKITCAN.h"
#endif

#define SYS_FREQ (80000000L)
#define BUS_MEMORY_BUFFER_SIZE 2 * 8 * 16

/* Public: A CAN message, particularly for writing to CAN.
 * state names.
 *
 * destination - The ID of the message.
 * data  - The message's 64-bits of data.
 */
struct CanMessage {
    uint32_t destination;
    uint64_t* data;
};

QUEUE_DECLARE(CanMessage, 8);

/* Public: A container for a CAN module paried with a certain bus.
 *
 * speed - The bus speed in bits per second (e.g. 500000)
 * address - The address or ID of this node
 * bus - a reference to the CAN module from the CAN library
 * interruptHandler - a function to call by the Interrupt Service Routine when
 *      a previously registered CAN event occurs.
 * buffer - message area for 2 channels to store 8 16 byte messages.
 * messageReceived - used as an event flags by the interrupt service routines.
 */
struct CanBus {
    unsigned int speed;
    uint64_t address;
<<<<<<< HEAD
    void* bus;
=======
#ifdef CHIPKIT
    CAN* bus;
#endif
>>>>>>> 797cc868
    void (*interruptHandler)();
    uint8_t buffer[BUS_MEMORY_BUFFER_SIZE];
    volatile bool messageReceived;
    QUEUE_TYPE(CanMessage) sendQueue;
};

/* Public: A CAN transceiver message filter mask.
 *
 * number - The ID of this mask, e.g. 0, 1, 2, 3. This is neccessary to link
 *     filters with the masks they match.
 * value - The value of the mask, e.g. 0x7ff.
 */
struct CanFilterMask {
    int number;
    int value;
};

/* Public: A CAN transceiver message filter.
 *
 * number - The ID of this filter, e.g. 0, 1, 2.
 * value - The filter's value.
 * channel - The CAN channel this filter should be applied to.
 * maskNumber - The ID of the mask this filter should be paired with.
 */
struct CanFilter {
    int number;
    int value;
    int channel;
    int maskNumber;
};

/* Public: A state-based (SED) signal's mapping from numerical values to OpenXC
 * state names.
 *
 * value - The integer value of the state on the CAN bus.
 * name  - The corresponding string name for the state in OpenXC>
 */
struct CanSignalState {
    int value;
    char* name;
};

/* Public: A CAN signal to decode from the bus and output over USB.
 *
 * bus         - The CAN bus this signal belongs on.
 * messageId   - The ID of the message this signal is a part of signal.
 * genericName - The name of the signal to be output over USB.
 * bitPosition - The starting bit of the signal in its CAN message.
 * bitSize     - The width of the bit field in the CAN message.
 * factor      - The final value will be multiplied by this factor. Use 1 if you
 *               don't need a factor.
 * offset      - The final value will be added to this offset. Use 0 if you
 *               don't need an offset.
 * minValue    - The minimum value for the processed signal.
 * maxValue    - The maximum value for the processed signal.
 * sendFrequency - How often to pass along this message when received. To
 *              process every value, set this to 0.
 * sendSame    - If true, will re-send even if the value hasn't changed.
 * received    - mark true if this signal has ever been received.
 * states      - An array of CanSignalState describing the mapping
 *               between numerical and string values for valid states.
 * stateCount  - The length of the states array.
 * writable    - True if the signal is allowed to be written from the USB host
 *               back to CAN. Defaults to false.
 * writeHandler - An optional function to encode a signal value to be written to
 *                CAN into a uint64_t. If null, the default encoder is used.
 * lastValue   - The last received value of the signal. Defaults to undefined.
 * sendClock   - An internal counter value, don't use this.
 */
struct CanSignal {
    CanBus* bus;
    uint32_t messageId;
    char* genericName;
    int bitPosition;
    int bitSize;
    float factor;
    float offset;
    float minValue;
    float maxValue;
    int sendFrequency;
    bool sendSame;
    bool received;
    CanSignalState* states;
    int stateCount;
    bool writable;
    uint64_t (*writeHandler)(CanSignal*, CanSignal*, int, cJSON*, bool*);
    float lastValue;
    int sendClock;
};

/* Public: The function definition for completely custom OpenXC command
 * handlers.
 *
 * name - the name field in the message received over USB.
 * value - the value of the message, parsed by the cJSON library and able to be
 *         read as a string, boolean, float or int.
 * signals - The list of all signals.
 * signalCount - The length of the signals array.
 *
 * Returns true if the command caused something to be sent over CAN.
 */
typedef bool (*CommandHandler)(char* name, cJSON* value, CanSignal* signals,
        int signalCount);

/* Public: A command to read from USB and possibly write back to CAN.
 *
 * For completely customized CAN commands without a 1-1 mapping between an
 * OpenXC message from the host and a CAN signal, you can define the name of the
 * command and a custom function to handle it in the translator. An example is
 * the "turn_signal_status" command in OpenXC, which has a value of "left" or
 * "right". The vehicle may have separate CAN signals for the left and right
 * turn signals, so you will need to implement a custom command handler to
 *
 * genericName - The name of message received over USB.
 * handler - An function to actually process the recieved command's value
 *                and write it to CAN in the proper signals.
 */
struct CanCommand {
    char* genericName;
    CommandHandler handler;
};

/* Public: Look up the CanSignal representation of a signal based on its generic
 * name. The signal may or may not be writable - the first result will be
 * returned.
 *
 * name - The generic, OpenXC name of the signal.
 * signals - The list of all signals.
 * signalCount - The length of the signals array.
 *
 * Returns a pointer to the CanSignal if found, otherwise NULL.
 */
CanSignal* lookupSignal(char* name, CanSignal* signals, int signalCount);

/* Public: Look up the CanSignal representation of a signal based on its generic
 * name.
 *
 * name - The generic, OpenXC name of the signal.
 * signals - The list of all signals.
 * signalCount - The length of the signals array.
 * writable - If true, only consider signals that are writable as candidates.
 *
 * Returns a pointer to the CanSignal if found, otherwise NULL.
 */
CanSignal* lookupSignal(char* name, CanSignal* signals, int signalCount,
        bool writable);

/* Public: Look up the CanCommand representation of a command based on its
 * generic name.
 *
 * name - The generic, OpenXC name of the command.
 * commands - The list of all commands.
 * commandCount - The length of the commands array.
 *
 * Returns a pointer to the CanSignal if found, otherwise NULL.
 */
CanCommand* lookupCommand(char* name, CanCommand* commands, int commandCount);

/* Public: Look up a CanSignalState for a CanSignal by its textual name. Use
 * this to find the numerical value to write back to CAN when a string state is
 * received from the user.
 *
 * name - The string name of the desired signal state.
 * signal - The CanSignal that should include this state.
 * signals - The list of all signals.
 * signalCount - The length of the signals array.
 *
 * Returns a pointer to the CanSignalState if found, otherwise NULL.
 */
CanSignalState* lookupSignalState(char* name, CanSignal* signal,
        CanSignal* signals, int signalCount);

/* Public: Look up a CanSignalState for a CanSignal by its numerical value.
 * Use this to find the string equivalent value to write over USB when a float
 * value is received from CAN.
 *
 * value - the numerical value equivalent for the state.
 * name - The string name of the desired signal state.
 * signal - The CanSignal that should include this state.
 * signals - The list of all signals.
 * signalCount - The length of the signals array.
 *
 * Returns a pointer to the CanSignalState if found, otherwise NULL.
 */
CanSignalState* lookupSignalState(int value, CanSignal* signal,
        CanSignal* signals, int signalCount);

/* Public: Initialize the CAN controller. See inline comments for description of
 * the process.
 *
 * bus - A CanBus struct defining the bus's metadata for initialization.
 */
void initializeCan(CanBus* bus);

#endif // _CANUTIL_H_<|MERGE_RESOLUTION|>--- conflicted
+++ resolved
@@ -5,14 +5,8 @@
 #include <stdio.h>
 #include <string.h>
 #include "bitfield.h"
-<<<<<<< HEAD
-
-extern "C" {
-=======
 #include "queue.h"
->>>>>>> 797cc868
 #include "cJSON.h"
-}
 
 #ifdef CHIPKIT
 #include "chipKITCAN.h"
@@ -47,13 +41,9 @@
 struct CanBus {
     unsigned int speed;
     uint64_t address;
-<<<<<<< HEAD
-    void* bus;
-=======
 #ifdef CHIPKIT
     CAN* bus;
 #endif
->>>>>>> 797cc868
     void (*interruptHandler)();
     uint8_t buffer[BUS_MEMORY_BUFFER_SIZE];
     volatile bool messageReceived;
