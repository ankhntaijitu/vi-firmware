--- conflicted
+++ resolved
@@ -98,42 +98,4 @@
 
 void translateCanSignal(CanSignal* signal, uint8_t* data, CanSignal* signals) {
     translateCanSignal(signal, data, passthroughHandler, signals);
-<<<<<<< HEAD
-}
-
-char* generateJson(CanSignal* signal, float value) {
-    int messageLength = NUMERICAL_MESSAGE_FORMAT_LENGTH +
-        strlen(signal->genericName) +
-        NUMERICAL_MESSAGE_VALUE_MAX_LENGTH;
-    char message[messageLength];
-    sprintf(message, NUMERICAL_MESSAGE_FORMAT, signal->genericName, value);
-    return message;
-}
-
-char* generateJson(CanSignal* signal, char* value) {
-    int messageLength = STRING_MESSAGE_FORMAT_LENGTH +
-        strlen(signal->genericName) + STRING_MESSAGE_VALUE_MAX_LENGTH;
-    char message[messageLength];
-    sprintf(message, STRING_MESSAGE_FORMAT, signal->genericName, value);
-    return message;
-}
-
-char* generateJson(CanSignal* signal, bool value) {
-    int messageLength = BOOLEAN_MESSAGE_FORMAT_LENGTH +
-        strlen(signal->genericName) + BOOLEAN_MESSAGE_VALUE_MAX_LENGTH;
-    char message[messageLength];
-    sprintf(message, BOOLEAN_MESSAGE_FORMAT, signal->genericName,
-            value ? "true" : "false");
-    return message;
-}
-
-char* generateJson(CanSignal* signal, char* value, bool event) {
-    int messageLength = EVENT_BOOLEAN_MESSAGE_FORMAT_LENGTH +
-        strlen(signal->genericName) + EVENT_BOOLEAN_MESSAGE_VALUE_MAX_LENGTH;
-    char message[messageLength];
-    sprintf(message, EVENT_BOOLEAN_MESSAGE_FORMAT, signal->genericName,
-            value, event ? "true" : "false");
-    return message;
-=======
->>>>>>> 31dc8bc0
 }