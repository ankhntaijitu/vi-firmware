#include "usbutil.h"
#include "usbapi.h"
#include "buffers.h"
<<<<<<< HEAD
#include "LPC17xx.h"
#include <algorithm>
#include <stdio.h>

// TODO move this up to cantranslator.pde
void* USB_INPUT_HANDLE = 0;

static U8 abBulkBuf[64];

void sendMessage(CanUsbDevice* usbDevice, uint8_t* message, int messageSize) {
#ifdef DEBUG
    printf("sending message: %s", message);
#endif

    strncpy(usbDevice->sendBuffer, (char*)message, messageSize);
    usbDevice->sendBuffer[messageSize] = '\n';
    messageSize += 1;

#ifdef BLUETOOTH
    // Serial transfers are really, really slow, so we don't want to send unless
    // explicitly set to do so at compile-time. Alternatively, we could send
    // on serial whenever we detect below that we're probably not connected to a
    // USB device, but explicit is better than implicit.
    usbDevice->serial->device->write((const uint8_t*)usbDevice->sendBuffer, messageSize);
#else
    int nextByteIndex = 0;
    while(nextByteIndex < messageSize) {
        int bytesToTransfer = std::min(MAX_USB_PACKET_SIZE, messageSize - nextByteIndex);
        U8 currentByte = *(U8*)(usbDevice->sendBuffer + nextByteIndex);
        fifo_put(&USB_DEVICE.transmitQueue, currentByte);
        nextByteIndex += bytesToTransfer;
    }
#endif
}

static void handleBulkIn(U8 endpoint, U8 endpointStatus) {
	int i, length;

	if (fifo_avail(&USB_DEVICE.transmitQueue) == 0) {
		// no more data, disable further NAK interrupts until next USB frame
		USBHwNakIntEnable(0);
		return;
	}

	// get bytes from transmit FIFO into intermediate buffer
	for (i = 0; i < MAX_USB_PACKET_SIZE; i++) {
		if (!fifo_get(&USB_DEVICE.transmitQueue, (U8*)&USB_DEVICE.sendBuffer[i])) {
			break;
		}
	}
	length = i;

	if(length > 0) {
		USBHwEPWrite(endpoint, (U8*)USB_DEVICE.sendBuffer, length);
	}
}

void initializeUsb(CanUsbDevice* usbDevice) {
    printf("Initializing USB.....");

	USBInit();
	USBRegisterDescriptors(USB_DESCRIPTORS);
	USBHwRegisterEPIntHandler(_EP01_IN, handleBulkIn);
	// USBHwRegisterEPIntHandler(_EP01_OUT, handleBulkOut);
	// TODO how to do override the built-in empty loop IRQ handler?
    // NVIC_EnableIRQ(USB_IRQn);

	USBHwConnect(TRUE);

    printf("Done.");
}

void* armForRead(CanUsbDevice* usbDevice, char* buffer) {
    buffer[0] = 0;
    // return usbDevice->device.GenRead(usbDevice->endpoint, (uint8_t*)buffer,
            // usbDevice->endpointSize);
    return NULL;
}

void* readFromHost(CanUsbDevice* usbDevice, void* handle,
        bool (*callback)(char*)) {
    // if(!usbDevice->device.HandleBusy(handle)) {
        // // TODO see #569
        // delay(500);
        // if(usbDevice->receiveBuffer[0] != NULL) {
            // strncpy((char*)(usbDevice->packetBuffer +
                        // usbDevice->packetBufferIndex), usbDevice->receiveBuffer,
                        // ENDPOINT_SIZE);
            // usbDevice->packetBufferIndex += ENDPOINT_SIZE;
            // processBuffer(usbDevice->packetBuffer,
                // &usbDevice->packetBufferIndex, PACKET_BUFFER_SIZE, callback);
        // }
        // return armForRead(usbDevice, usbDevice->receiveBuffer);
    // }
    // return handle;
    return NULL;
=======
#include "log.h"

void sendMessage(UsbDevice* usbDevice, uint8_t* message, int messageSize) {
    for(int i = 0; i < messageSize; i++) {
        if(!QUEUE_PUSH(uint8_t, &usbDevice->sendQueue, (uint8_t)message[i])) {
            debug("Dropped incoming CAN message -- send queue full for USB");
            return;
        }
    }
    QUEUE_PUSH(uint8_t, &usbDevice->sendQueue, (uint8_t)'\n');
>>>>>>> 797cc868
}<|MERGE_RESOLUTION|>--- conflicted
+++ resolved
@@ -1,104 +1,4 @@
 #include "usbutil.h"
-#include "usbapi.h"
-#include "buffers.h"
-<<<<<<< HEAD
-#include "LPC17xx.h"
-#include <algorithm>
-#include <stdio.h>
-
-// TODO move this up to cantranslator.pde
-void* USB_INPUT_HANDLE = 0;
-
-static U8 abBulkBuf[64];
-
-void sendMessage(CanUsbDevice* usbDevice, uint8_t* message, int messageSize) {
-#ifdef DEBUG
-    printf("sending message: %s", message);
-#endif
-
-    strncpy(usbDevice->sendBuffer, (char*)message, messageSize);
-    usbDevice->sendBuffer[messageSize] = '\n';
-    messageSize += 1;
-
-#ifdef BLUETOOTH
-    // Serial transfers are really, really slow, so we don't want to send unless
-    // explicitly set to do so at compile-time. Alternatively, we could send
-    // on serial whenever we detect below that we're probably not connected to a
-    // USB device, but explicit is better than implicit.
-    usbDevice->serial->device->write((const uint8_t*)usbDevice->sendBuffer, messageSize);
-#else
-    int nextByteIndex = 0;
-    while(nextByteIndex < messageSize) {
-        int bytesToTransfer = std::min(MAX_USB_PACKET_SIZE, messageSize - nextByteIndex);
-        U8 currentByte = *(U8*)(usbDevice->sendBuffer + nextByteIndex);
-        fifo_put(&USB_DEVICE.transmitQueue, currentByte);
-        nextByteIndex += bytesToTransfer;
-    }
-#endif
-}
-
-static void handleBulkIn(U8 endpoint, U8 endpointStatus) {
-	int i, length;
-
-	if (fifo_avail(&USB_DEVICE.transmitQueue) == 0) {
-		// no more data, disable further NAK interrupts until next USB frame
-		USBHwNakIntEnable(0);
-		return;
-	}
-
-	// get bytes from transmit FIFO into intermediate buffer
-	for (i = 0; i < MAX_USB_PACKET_SIZE; i++) {
-		if (!fifo_get(&USB_DEVICE.transmitQueue, (U8*)&USB_DEVICE.sendBuffer[i])) {
-			break;
-		}
-	}
-	length = i;
-
-	if(length > 0) {
-		USBHwEPWrite(endpoint, (U8*)USB_DEVICE.sendBuffer, length);
-	}
-}
-
-void initializeUsb(CanUsbDevice* usbDevice) {
-    printf("Initializing USB.....");
-
-	USBInit();
-	USBRegisterDescriptors(USB_DESCRIPTORS);
-	USBHwRegisterEPIntHandler(_EP01_IN, handleBulkIn);
-	// USBHwRegisterEPIntHandler(_EP01_OUT, handleBulkOut);
-	// TODO how to do override the built-in empty loop IRQ handler?
-    // NVIC_EnableIRQ(USB_IRQn);
-
-	USBHwConnect(TRUE);
-
-    printf("Done.");
-}
-
-void* armForRead(CanUsbDevice* usbDevice, char* buffer) {
-    buffer[0] = 0;
-    // return usbDevice->device.GenRead(usbDevice->endpoint, (uint8_t*)buffer,
-            // usbDevice->endpointSize);
-    return NULL;
-}
-
-void* readFromHost(CanUsbDevice* usbDevice, void* handle,
-        bool (*callback)(char*)) {
-    // if(!usbDevice->device.HandleBusy(handle)) {
-        // // TODO see #569
-        // delay(500);
-        // if(usbDevice->receiveBuffer[0] != NULL) {
-            // strncpy((char*)(usbDevice->packetBuffer +
-                        // usbDevice->packetBufferIndex), usbDevice->receiveBuffer,
-                        // ENDPOINT_SIZE);
-            // usbDevice->packetBufferIndex += ENDPOINT_SIZE;
-            // processBuffer(usbDevice->packetBuffer,
-                // &usbDevice->packetBufferIndex, PACKET_BUFFER_SIZE, callback);
-        // }
-        // return armForRead(usbDevice, usbDevice->receiveBuffer);
-    // }
-    // return handle;
-    return NULL;
-=======
 #include "log.h"
 
 void sendMessage(UsbDevice* usbDevice, uint8_t* message, int messageSize) {
@@ -109,5 +9,4 @@
         }
     }
     QUEUE_PUSH(uint8_t, &usbDevice->sendQueue, (uint8_t)'\n');
->>>>>>> 797cc868
 }